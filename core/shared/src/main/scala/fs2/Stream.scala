package fs2

import cats.{Eval => _, _}
import cats.effect._
import cats.effect.concurrent._
import cats.effect.implicits._
import cats.implicits.{catsSyntaxEither => _, _}
import fs2.concurrent._
import fs2.internal.{Resource => _, _}
import java.io.PrintStream

import scala.annotation.tailrec
import scala.concurrent.TimeoutException
import scala.concurrent.duration._
import cats.data.Ior
import cats.data.Ior.Both

/**
  * A stream producing output of type `O` and which may evaluate `F` effects.
  *
  * - '''Purely functional''' a value of type `Stream[F, O]` _describes_ an effectful computation.
  *    A function that returns a `Stream[F, O]` builds a _description_ of an effectful computation,
  *    but does not perform them. The methods of the `Stream` class derive new descriptions from others.
  *    This is similar to how effect types like `cats.effect.IO` and `monix.Task` build descriptions of
  *    computations.
  *
  * - '''Pull''': to evaluate a stream, a consumer pulls its values from it, by repeatedly performing one pull step at a time.
  *   Each step is a `F`-effectful computation that may yield some `O` values (or none), and a stream from which to continue pulling.
  *   The consumer controls the evaluation of the stream, which effectful operations are performed, and when.
  *
  * - '''Non-Strict''': stream evaluation only pulls from the stream a prefix large enough to compute its results.
  *   Thus, although a stream may yield an unbounded number of values or, after successfully yielding several values,
  *   either raise an error or hang up and never yield any value, the consumer need not reach those points of failure.
  *   For the same reason, in general, no effect in `F` is evaluated unless and until the consumer needs it.
  *
  * - '''Abstract''': a stream needs not be a plain finite list of fixed effectful computations in F.
  *   It can also represent an input or output connection through which data incrementally arrives.
  *   It can represent an effectful computation, such as reading the system's time, that can be re-evaluated
  *   as often as the consumer of the stream requires.
  *
  * === Special properties for streams ===
  *
  * There are some special properties or cases of streams:
  *  - A stream is '''finite''', or if we can reach the end after a limited number of pull steps,
  *    which may yield a finite number of values. It is '''empty''' if it terminates and yields no values.
  *  - A '''singleton''' stream is a stream that ends after yielding one single value.
  *  - A '''pure''' stream is one in which the `F` is [[Pure]], which indicates that it evaluates no effects.
  *  - A '''never''' stream is a stream that never terminates and never yields any value.
  *
  * == Pure Streams and operations ==
  *
  * We can sometimes think of streams, naively, as lists of `O` elements with `F`-effects.
  * This is particularly true for '''pure''' streams, which are instances of `Stream` which use the [[Pure]] effect type.
  * We can convert every ''pure and finite'' stream into a `List[O]` using the `.toList` method.
  * Also, we can convert pure ''infinite'' streams into instances of the `Stream[O]` class from the Scala standard library.
  *
  * A method of the `Stream` class is '''pure''' if it can be applied to pure streams. Such methods are identified
  * in that their signature includes no type-class constraint (or implicit parameter) on the `F` method.
  * Pure methods in `Stream[F, O]` can be projected ''naturally'' to methods in the `List` class, which means
  * that we can applying the stream's method and converting the result to a list gets the same result as
  * first converting the stream to a list, and then applying list methods.
  *
  * Some methods that project directly to list are `map`, `filter`, `takeWhile`, etc.
  * There are other methods, like `exists` or `find`, that in the `List` class they return a value or an `Option`,
  * but their stream counterparts return an (either empty or singleton) stream.
  * Other methods, like `zipWithPrevious`, have a more complicated but still pure translation to list methods.
  *
  * == Type-Class instances and laws of the Stream Operations ==
  *
  * Laws (using infix syntax):
  *
  * `append` forms a monoid in conjunction with `empty`:
  *   - `empty append s == s` and `s append empty == s`.
  *   - `(s1 append s2) append s3 == s1 append (s2 append s3)`
  *
  * And `cons` is consistent with using `++` to prepend a single chunk:
  *   - `s.cons(c) == Stream.chunk(c) ++ s`
  *
  * `Stream.raiseError` propagates until being caught by `handleErrorWith`:
  *   - `Stream.raiseError(e) handleErrorWith h == h(e)`
  *   - `Stream.raiseError(e) ++ s == Stream.raiseError(e)`
  *   - `Stream.raiseError(e) flatMap f == Stream.raiseError(e)`
  *
  * `Stream` forms a monad with `emit` and `flatMap`:
  *   - `Stream.emit >=> f == f` (left identity)
  *   - `f >=> Stream.emit === f` (right identity - note weaker equality notion here)
  *   - `(f >=> g) >=> h == f >=> (g >=> h)` (associativity)
  *  where `Stream.emit(a)` is defined as `chunk(Chunk.singleton(a)) and
  *  `f >=> g` is defined as `a => a flatMap f flatMap g`
  *
  * The monad is the list-style sequencing monad:
  *   - `(a ++ b) flatMap f == (a flatMap f) ++ (b flatMap f)`
  *   - `Stream.empty flatMap f == Stream.empty`
  *
  * == Technical notes==
  *
  * ''Note:'' since the chunk structure of the stream is observable, and
  * `s flatMap Stream.emit` produces a stream of singleton chunks,
  * the right identity law uses a weaker notion of equality, `===` which
  * normalizes both sides with respect to chunk structure:
  *
  *   `(s1 === s2) = normalize(s1) == normalize(s2)`
  *   where `==` is full equality
  *   (`a == b` iff `f(a)` is identical to `f(b)` for all `f`)
  *
  * `normalize(s)` can be defined as `s.flatMap(Stream.emit)`, which just
  * produces a singly-chunked stream from any input stream `s`.
  *
  * For instance, for a stream `s` and a function `f: A => B`,
  * - the result of `s.map(f)` is a Stream with the same _chunking_ as the `s`; wheras...
  * - the result of `s.flatMap(x => S.emit(f(x)))` is a Stream structured as a sequence of singleton chunks.
  * The latter is using the definition of `map` that is derived from the `Monad` instance.
  *
  * This is not unlike equality for maps or sets, which is defined by which elements they contain,
  * not by how these are spread between a tree's branches or a hashtable buckets.
  * However, a `Stream` structure can be _observed_ through the `chunks` method,
  * so two streams "_equal_" under that notion may give different results through this method.
  *
  * ''Note:'' For efficiency `[[Stream.map]]` function operates on an entire
  * chunk at a time and preserves chunk structure, which differs from
  * the `map` derived from the monad (`s map f == s flatMap (f andThen Stream.emit)`)
  * which would produce singleton chunk. In particular, if `f` throws errors, the
  * chunked version will fail on the first ''chunk'' with an error, while
  * the unchunked version will fail on the first ''element'' with an error.
  * Exceptions in pure code like this are strongly discouraged.
  *
  * @hideImplicitConversion PureOps
  * @hideImplicitConversion IdOps
  */
final class Stream[+F[_], +O] private[fs2] (private val underlying: Pull[F, O, Unit]) {

  /**
    * Appends `s2` to the end of this stream.
    *
    * @example {{{
    * scala> (Stream(1,2,3) ++ Stream(4,5,6)).toList
    * res0: List[Int] = List(1, 2, 3, 4, 5, 6)
    * }}}
    *
    * If `this` stream is infinite, then the result is equivalent to `this`.
    */
  def ++[F2[x] >: F[x], O2 >: O](s2: => Stream[F2, O2]): Stream[F2, O2] =
    new Stream(underlying >> s2.underlying)

  /** Appends `s2` to the end of this stream. Alias for `s1 ++ s2`. */
  def append[F2[x] >: F[x], O2 >: O](s2: => Stream[F2, O2]): Stream[F2, O2] =
    this ++ s2

  /**
    * Equivalent to `val o2Memoized = o2; _.map(_ => o2Memoized)`.
    *
    * @example {{{
    * scala> Stream(1,2,3).as(0).toList
    * res0: List[Int] = List(0, 0, 0)
    * }}}
    */
  def as[O2](o2: O2): Stream[F, O2] = map(_ => o2)

  /**
    * Returns a stream of `O` values wrapped in `Right` until the first error, which is emitted wrapped in `Left`.
    *
    * @example {{{
    * scala> (Stream(1,2,3) ++ Stream.raiseError[cats.effect.IO](new RuntimeException) ++ Stream(4,5,6)).attempt.compile.toList.unsafeRunSync()
    * res0: List[Either[Throwable,Int]] = List(Right(1), Right(2), Right(3), Left(java.lang.RuntimeException))
    * }}}
    *
    * [[rethrow]] is the inverse of `attempt`, with the caveat that anything after the first failure is discarded.
    */
  def attempt: Stream[F, Either[Throwable, O]] =
    map(Right(_): Either[Throwable, O]).handleErrorWith(e => Stream.emit(Left(e)))

  /**
    * Retries on failure, returning a stream of attempts that can
    * be manipulated with standard stream operations such as `take`,
    * `collectFirst` and `interruptWhen`.
    *
    * Note: The resulting stream does *not* automatically halt at the
    * first successful attempt. Also see `retry`.
    */
  def attempts[F2[x] >: F[x]: Timer](
      delays: Stream[F2, FiniteDuration]
  ): Stream[F2, Either[Throwable, O]] =
    attempt ++ delays.flatMap(delay => Stream.sleep_(delay) ++ attempt)

  /**
    * Returns a stream of streams where each inner stream sees all elements of the
    * source stream (after the inner stream has started evaluation).
    * For example, `src.broadcast.take(2)` results in two
    * inner streams, each of which see every element of the source.
    *
    * Alias for `through(Broadcast(1))`./
    */
  def broadcast[F2[x] >: F[x]: Concurrent]: Stream[F2, Stream[F2, O]] =
    through(Broadcast(1))

  /**
    * Like [[broadcast]] but instead of providing a stream of sources, runs each pipe.
    *
    * The pipes are run concurrently with each other. Hence, the parallelism factor is equal
    * to the number of pipes.
    * Each pipe may have a different implementation, if required; for example one pipe may
    * process elements while another may send elements for processing to another machine.
    *
    * Each pipe is guaranteed to see all `O` pulled from the source stream, unlike `broadcast`,
    * where workers see only the elements after the start of each worker evaluation.
    *
    * Note: the resulting stream will not emit values, even if the pipes do.
    * If you need to emit `Unit` values, consider using `broadcastThrough`.
    *
    * Note:  Elements are pulled as chunks from the source and the next chunk is pulled when all
    * workers are done with processing the current chunk. This behaviour may slow down processing
    * of incoming chunks by faster workers.
    * If this is not desired, consider using the `prefetch` and `prefetchN` combinators on workers
    * to compensate for slower workers.
    *
    * @param pipes    Pipes that will concurrently process the work.
    */
  def broadcastTo[F2[x] >: F[x]: Concurrent](pipes: Pipe[F2, O, Unit]*): Stream[F2, Unit] =
    this.through(Broadcast.through(pipes.map(_.andThen(_.drain)): _*))

  /**
    * Variant of `broadcastTo` that broadcasts to `maxConcurrent` instances of a single pipe.
    */
  def broadcastTo[F2[x] >: F[x]: Concurrent](
      maxConcurrent: Int
  )(pipe: Pipe[F2, O, Unit]): Stream[F2, Unit] =
    this.broadcastTo[F2](List.fill(maxConcurrent)(pipe): _*)

  /**
    * Alias for `through(Broadcast.through(pipes))`.
    */
  def broadcastThrough[F2[x] >: F[x]: Concurrent, O2](pipes: Pipe[F2, O, O2]*): Stream[F2, O2] =
    through(Broadcast.through(pipes: _*))

  /**
    * Variant of `broadcastTo` that broadcasts to `maxConcurrent` instances of the supplied pipe.
    */
  def broadcastThrough[F2[x] >: F[x]: Concurrent, O2](
      maxConcurrent: Int
  )(pipe: Pipe[F2, O, O2]): Stream[F2, O2] =
    this.broadcastThrough[F2, O2](List.fill(maxConcurrent)(pipe): _*)

  /**
    * Behaves like the identity function, but requests `n` elements at a time from the input.
    *
    * @example {{{
    * scala> import cats.effect.IO
    * scala> val buf = new scala.collection.mutable.ListBuffer[String]()
    * scala> Stream.range(0, 100).covary[IO].
    *      |   evalMap(i => IO { buf += s">$i"; i }).
    *      |   buffer(4).
    *      |   evalMap(i => IO { buf += s"<$i"; i }).
    *      |   take(10).
    *      |   compile.toVector.unsafeRunSync
    * res0: Vector[Int] = Vector(0, 1, 2, 3, 4, 5, 6, 7, 8, 9)
    * scala> buf.toList
    * res1: List[String] = List(>0, >1, >2, >3, <0, <1, <2, <3, >4, >5, >6, >7, <4, <5, <6, <7, >8, >9, >10, >11, <8, <9)
    * }}}
    */
  def buffer(n: Int): Stream[F, O] =
    if (n <= 0) this
    else
      this.repeatPull {
        _.unconsN(n, allowFewer = true).flatMap {
          case Some((hd, tl)) => Pull.output(hd).as(Some(tl))
          case None           => Pull.pure(None)
        }
      }

  /**
    * Behaves like the identity stream, but emits no output until the source is exhausted.
    *
    * @example {{{
    * scala> import cats.effect.IO
    * scala> val buf = new scala.collection.mutable.ListBuffer[String]()
    * scala> Stream.range(0, 10).covary[IO].
    *      |   evalMap(i => IO { buf += s">$i"; i }).
    *      |   bufferAll.
    *      |   evalMap(i => IO { buf += s"<$i"; i }).
    *      |   take(4).
    *      |   compile.toVector.unsafeRunSync
    * res0: Vector[Int] = Vector(0, 1, 2, 3)
    * scala> buf.toList
    * res1: List[String] = List(>0, >1, >2, >3, >4, >5, >6, >7, >8, >9, <0, <1, <2, <3)
    * }}}
    */
  def bufferAll: Stream[F, O] = bufferBy(_ => true)

  /**
    * Behaves like the identity stream, but requests elements from its
    * input in blocks that end whenever the predicate switches from true to false.
    *
    * @example {{{
    * scala> import cats.effect.IO
    * scala> val buf = new scala.collection.mutable.ListBuffer[String]()
    * scala> Stream.range(0, 10).covary[IO].
    *      |   evalMap(i => IO { buf += s">$i"; i }).
    *      |   bufferBy(_ % 2 == 0).
    *      |   evalMap(i => IO { buf += s"<$i"; i }).
    *      |   compile.toVector.unsafeRunSync
    * res0: Vector[Int] = Vector(0, 1, 2, 3, 4, 5, 6, 7, 8, 9)
    * scala> buf.toList
    * res1: List[String] = List(>0, >1, <0, <1, >2, >3, <2, <3, >4, >5, <4, <5, >6, >7, <6, <7, >8, >9, <8, <9)
    * }}}
    */
  def bufferBy(f: O => Boolean): Stream[F, O] = {
    def go(buffer: List[Chunk[O]], last: Boolean, s: Stream[F, O]): Pull[F, O, Unit] =
      s.pull.uncons.flatMap {
        case Some((hd, tl)) =>
          val (out, buf, newLast) =
            hd.foldLeft((Nil: List[Chunk[O]], Vector.empty[O], last)) {
              case ((out, buf, last), i) =>
                val cur = f(i)
                if (!cur && last)
                  (Chunk.vector(buf :+ i) :: out, Vector.empty, cur)
                else (out, buf :+ i, cur)
            }
          if (out.isEmpty)
            go(Chunk.vector(buf) :: buffer, newLast, tl)
          else {
            val outBuffer =
              buffer.reverse.foldLeft(Pull.pure(()).covaryOutput[O])((acc, c) =>
                acc >> Pull.output(c)
              )
            val outAll = out.reverse.foldLeft(outBuffer)((acc, c) => acc >> Pull.output(c))
            outAll >> go(List(Chunk.vector(buf)), newLast, tl)
          }
        case None =>
          buffer.reverse.foldLeft(Pull.pure(()).covaryOutput[O])((acc, c) => acc >> Pull.output(c))
      }
    go(Nil, false, this).stream
  }

  /**
    * Emits only elements that are distinct from their immediate predecessors,
    * using natural equality for comparison.
    *
    * @example {{{
    * scala> import cats.implicits._
    * scala> Stream(1,1,2,2,2,3,3).changes.toList
    * res0: List[Int] = List(1, 2, 3)
    * }}}
    */
  def changes[O2 >: O](implicit eq: Eq[O2]): Stream[F, O2] =
    filterWithPrevious(eq.neqv)

  /**
    * Emits only elements that are distinct from their immediate predecessors
    * according to `f`, using natural equality for comparison.
    *
    * Note that `f` is called for each element in the stream multiple times
    * and hence should be fast (e.g., an accessor). It is not intended to be
    * used for computationally intensive conversions. For such conversions,
    * consider something like: `src.map(o => (o, f(o))).changesBy(_._2).map(_._1)`
    *
    * @example {{{
    * scala> import cats.implicits._
    * scala> Stream(1,1,2,4,6,9).changesBy(_ % 2).toList
    * res0: List[Int] = List(1, 2, 9)
    * }}}
    */
  def changesBy[O2](f: O => O2)(implicit eq: Eq[O2]): Stream[F, O] =
    filterWithPrevious((o1, o2) => eq.neqv(f(o1), f(o2)))

  /**
    * Collects all output chunks in to a single chunk and emits it at the end of the
    * source stream. Note: if more than 2^32-1 elements are collected, this operation
    * will fail.
    *
    * @example {{{
    * scala> import cats.implicits._
    * scala> (Stream(1) ++ Stream(2, 3) ++ Stream(4, 5, 6)).chunkAll.toList
    * res0: List[Chunk[Int]] = List(Chunk(1, 2, 3, 4, 5, 6))
    * }}}
    */
  def chunkAll: Stream[F, Chunk[O]] = {
    def loop(s: Stream[F, O], acc: Chunk.Queue[O]): Pull[F, Chunk[O], Unit] =
      s.pull.uncons.flatMap {
        case Some((hd, tl)) => loop(tl, acc :+ hd)
        case None           => Pull.output1(acc.toChunk)
      }
    loop(this, Chunk.Queue.empty).stream
  }

  /**
    * Outputs all chunks from the source stream.
    *
    * @example {{{
    * scala> (Stream(1) ++ Stream(2, 3) ++ Stream(4, 5, 6)).chunks.toList
    * res0: List[Chunk[Int]] = List(Chunk(1), Chunk(2, 3), Chunk(4, 5, 6))
    * }}}
    */
  def chunks: Stream[F, Chunk[O]] =
    this.repeatPull(_.uncons.flatMap {
      case None           => Pull.pure(None)
      case Some((hd, tl)) => Pull.output1(hd).as(Some(tl))
    })

  /**
    * Outputs chunk with a limited maximum size, splitting as necessary.
    *
    * @example {{{
    * scala> (Stream(1) ++ Stream(2, 3) ++ Stream(4, 5, 6)).chunkLimit(2).toList
    * res0: List[Chunk[Int]] = List(Chunk(1), Chunk(2, 3), Chunk(4, 5), Chunk(6))
    * }}}
    */
  def chunkLimit(n: Int): Stream[F, Chunk[O]] =
    this.repeatPull {
      _.unconsLimit(n).flatMap {
        case None           => Pull.pure(None)
        case Some((hd, tl)) => Pull.output1(hd).as(Some(tl))
      }
    }

  /**
    * Outputs chunks of size larger than N
    *
    * Chunks from the source stream are split as necessary.
    *
    * If `allowFewerTotal` is true,
    * if the stream is smaller than N, should the elements be included
    *
    * @example {{{
    * scala> (Stream(1,2) ++ Stream(3,4) ++ Stream(5,6,7)).chunkMin(3).toList
    * res0: List[Chunk[Int]] = List(Chunk(1, 2, 3, 4), Chunk(5, 6, 7))
    * }}}
    */
  def chunkMin(n: Int, allowFewerTotal: Boolean = true): Stream[F, Chunk[O]] = {
    // Untyped Guarantee: accFull.size >= n | accFull.size == 0
    def go[A](nextChunk: Chunk.Queue[A], s: Stream[F, A]): Pull[F, Chunk[A], Unit] =
      s.pull.uncons.flatMap {
        case None =>
          if (allowFewerTotal && nextChunk.size > 0)
            Pull.output1(nextChunk.toChunk)
          else
            Pull.done
        case Some((hd, tl)) =>
          val next = nextChunk :+ hd
          if (next.size >= n)
            Pull.output1(next.toChunk) >> go(Chunk.Queue.empty, tl)
          else
            go(next, tl)
      }

    this.pull.uncons.flatMap {
      case None => Pull.done
      case Some((hd, tl)) =>
        if (hd.size >= n)
          Pull.output1(hd) >> go(Chunk.Queue.empty, tl)
        else go(Chunk.Queue(hd), tl)
    }.stream
  }

  /**
    * Outputs chunks of size `n`.
    *
    * Chunks from the source stream are split as necessary.
    * If `allowFewer` is true, the last chunk that is emitted may have less than `n` elements.
    *
    * @example {{{
    * scala> Stream(1,2,3).repeat.chunkN(2).take(5).toList
    * res0: List[Chunk[Int]] = List(Chunk(1, 2), Chunk(3, 1), Chunk(2, 3), Chunk(1, 2), Chunk(3, 1))
    * }}}
    */
  def chunkN(n: Int, allowFewer: Boolean = true): Stream[F, Chunk[O]] =
    this.repeatPull {
      _.unconsN(n, allowFewer).flatMap {
        case Some((hd, tl)) => Pull.output1(hd).as(Some(tl))
        case None           => Pull.pure(None)
      }
    }

  /**
    * Filters and maps simultaneously. Calls `collect` on each chunk in the stream.
    *
    * @example {{{
    * scala> Stream(Some(1), Some(2), None, Some(3), None, Some(4)).collect { case Some(i) => i }.toList
    * res0: List[Int] = List(1, 2, 3, 4)
    * }}}
    */
  def collect[O2](pf: PartialFunction[O, O2]): Stream[F, O2] =
    mapChunks(_.collect(pf))

  /**
    * Emits the first element of the stream for which the partial function is defined.
    *
    * @example {{{
    * scala> Stream(None, Some(1), Some(2), None, Some(3)).collectFirst { case Some(i) => i }.toList
    * res0: List[Int] = List(1)
    * }}}
    */
  def collectFirst[O2](pf: PartialFunction[O, O2]): Stream[F, O2] =
    this.pull
      .find(pf.isDefinedAt)
      .flatMap {
        case None          => Pull.done
        case Some((hd, _)) => Pull.output1(pf(hd))
      }
      .stream

  /**
    * Like [[collect]] but terminates as soon as the partial function is undefined.
    *
    * @example {{{
    * scala> Stream(Some(1), Some(2), Some(3), None, Some(4)).collectWhile { case Some(i) => i }.toList
    * res0: List[Int] = List(1, 2, 3)
    * }}}
    */
  def collectWhile[O2](pf: PartialFunction[O, O2]): Stream[F, O2] =
    takeWhile(pf.isDefinedAt).map(pf)

  /**
    * Gets a projection of this stream that allows converting it to an `F[..]` in a number of ways.
    *
    * @example {{{
    * scala> import cats.effect.IO
    * scala> val prg: IO[Vector[Int]] = Stream.eval(IO(1)).append(Stream(2,3,4)).compile.toVector
    * scala> prg.unsafeRunSync
    * res2: Vector[Int] = Vector(1, 2, 3, 4)
    * }}}
    */
  def compile[F2[x] >: F[x], G[_], O2 >: O](implicit
      compiler: Stream.Compiler[F2, G]
  ): Stream.CompileOps[F2, G, O2] =
    new Stream.CompileOps[F2, G, O2](underlying)

  /**
    * Runs the supplied stream in the background as elements from this stream are pulled.
    *
    * The resulting stream terminates upon termination of this stream. The background stream will
    * be interrupted at that point. Early termination of `that` does not terminate the resulting stream.
    *
    * Any errors that occur in either `this` or `that` stream result in the overall stream terminating
    * with an error.
    *
    * Upon finalization, the resulting stream will interrupt the background stream and wait for it to be
    * finalized.
    *
    * This method is equivalent to `this mergeHaltL that.drain`, just more efficient for `this` and `that` evaluation.
    *
    * @example {{{
    * scala> import cats.effect.{ContextShift, IO}
    * scala> implicit val cs: ContextShift[IO] = IO.contextShift(scala.concurrent.ExecutionContext.Implicits.global)
    * scala> val data: Stream[IO,Int] = Stream.range(1, 10).covary[IO]
    * scala> Stream.eval(fs2.concurrent.SignallingRef[IO,Int](0)).flatMap(s => Stream(s).concurrently(data.evalMap(s.set))).flatMap(_.discrete).takeWhile(_ < 9, true).compile.last.unsafeRunSync
    * res0: Option[Int] = Some(9)
    * }}}
    */
  def concurrently[F2[x] >: F[x], O2](
      that: Stream[F2, O2]
  )(implicit F: Concurrent[F2]): Stream[F2, O] =
    Stream.eval {
      Deferred[F2, Unit].flatMap { interrupt =>
        Deferred[F2, Either[Throwable, Unit]].map { doneR =>
          def runR: F2[Unit] =
            that.interruptWhen(interrupt.get.attempt).compile.drain.attempt.flatMap { r =>
              doneR.complete(r) >> {
                if (r.isLeft)
                  interrupt
                    .complete(())
                    .attempt
                    .void // interrupt only if this failed otherwise give change to `this` to finalize
                else F.unit
              }
            }

          Stream.bracket(F.start(runR))(_ =>
            interrupt.complete(()).attempt >> // always interrupt `that`
              doneR.get.flatMap(F.fromEither) // always await `that` result
          ) >> this.interruptWhen(interrupt.get.attempt)
        }
      }
    }.flatten

  /**
    * Prepends a chunk onto the front of this stream.
    *
    * @example {{{
    * scala> Stream(1,2,3).cons(Chunk(-1, 0)).toList
    * res0: List[Int] = List(-1, 0, 1, 2, 3)
    * }}}
    */
  def cons[O2 >: O](c: Chunk[O2]): Stream[F, O2] =
    if (c.isEmpty) this else Stream.chunk(c) ++ this

  /**
    * Prepends a chunk onto the front of this stream.
    *
    * @example {{{
    * scala> Stream(1,2,3).consChunk(Chunk.vector(Vector(-1, 0))).toList
    * res0: List[Int] = List(-1, 0, 1, 2, 3)
    * }}}
    */
  def consChunk[O2 >: O](c: Chunk[O2]): Stream[F, O2] =
    cons(c)

  /**
    * Prepends a single value onto the front of this stream.
    *
    * @example {{{
    * scala> Stream(1,2,3).cons1(0).toList
    * res0: List[Int] = List(0, 1, 2, 3)
    * }}}
    */
  def cons1[O2 >: O](o: O2): Stream[F, O2] =
    cons(Chunk.singleton(o))

  /**
    * Lifts this stream to the specified effect and output types.
    *
    * @example {{{
    * scala> import cats.effect.IO
    * scala> Stream.empty.covaryAll[IO,Int]
    * res0: Stream[IO,Int] = Stream(..)
    * }}}
    */
  def covaryAll[F2[x] >: F[x], O2 >: O]: Stream[F2, O2] = this

  /**
    * Lifts this stream to the specified output type.
    *
    * @example {{{
    * scala> Stream(Some(1), Some(2), Some(3)).covaryOutput[Option[Int]]
    * res0: Stream[Pure,Option[Int]] = Stream(..)
    * }}}
    */
  def covaryOutput[O2 >: O]: Stream[F, O2] = this

  /**
    * Debounce the stream with a minimum period of `d` between each element.
    *
    * Use-case: if this is a stream of updates about external state, we may want to refresh (side-effectful)
    * once every 'd' milliseconds, and every time we refresh we only care about the latest update.
    *
    * @return A stream whose values is an in-order, not necessarily strict subsequence of this stream,
    * and whose evaluation will force a delay `d` between emitting each element.
    * The exact subsequence would depend on the chunk structure of this stream, and the timing they arrive.
    * There is no guarantee ta
    *
    * @example {{{
    * scala> import scala.concurrent.duration._, cats.effect.{ContextShift, IO, Timer}
    * scala> implicit val cs: ContextShift[IO] = IO.contextShift(scala.concurrent.ExecutionContext.Implicits.global)
    * scala> implicit val timer: Timer[IO] = IO.timer(scala.concurrent.ExecutionContext.Implicits.global)
    * scala> val s = Stream(1, 2, 3) ++ Stream.sleep_[IO](500.millis) ++ Stream(4, 5) ++ Stream.sleep_[IO](10.millis) ++ Stream(6)
    * scala> val s2 = s.debounce(100.milliseconds)
    * scala> s2.compile.toVector.unsafeRunSync
    * res0: Vector[Int] = Vector(3, 6)
    * }}}
    */
  def debounce[F2[x] >: F[x]](
      d: FiniteDuration
  )(implicit F: Concurrent[F2], timer: Timer[F2]): Stream[F2, O] =
    Stream.eval(Queue.bounded[F2, Option[O]](1)).flatMap { queue =>
      Stream.eval(Ref.of[F2, Option[O]](None)).flatMap { ref =>
        val enqueueLatest: F2[Unit] =
          ref.modify(s => None -> s).flatMap {
            case v @ Some(_) => queue.enqueue1(v)
            case None        => F.unit
          }

        def onChunk(ch: Chunk[O]): F2[Unit] =
          if (ch.isEmpty) F.unit
          else
            ref.modify(s => Some(ch(ch.size - 1)) -> s).flatMap {
              case None    => F.start(timer.sleep(d) >> enqueueLatest).void
              case Some(_) => F.unit
            }

        val in: Stream[F2, Unit] = chunks.evalMap(onChunk) ++
          Stream.eval_(enqueueLatest >> queue.enqueue1(None))

        val out: Stream[F2, O] = queue.dequeue.unNoneTerminate

        out.concurrently(in)
      }
    }

  /**
    * Throttles the stream to the specified `rate`. Unlike [[debounce]], [[metered]] doesn't drop elements.
    *
    * Provided `rate` should be viewed as maximum rate:
    * resulting rate can't exceed the output rate of `this` stream.
    */
  def metered[F2[x] >: F[x]: Timer](rate: FiniteDuration): Stream[F2, O] =
    Stream.fixedRate[F2](rate).zipRight(this)

  /**
<<<<<<< HEAD
=======
    * Logs the elements of this stream as they are pulled.
    *
    * By default, `toString` is called on each element and the result is printed
    * to standard out. To change formatting, supply a value for the `formatter`
    * param. To change the destination, supply a value for the `logger` param.
    *
    * This method does not change the chunk structure of the stream. To debug the
    * chunk structure, see [[debugChunks]].
    *
    * Logging is not done in `F` because this operation is intended for debugging,
    * including pure streams.
    *
    * @example {{{
    * scala> Stream(1, 2).append(Stream(3, 4)).debug(o => s"a: $o").toList
    * a: 1
    * a: 2
    * a: 3
    * a: 4
    * res0: List[Int] = List(1, 2, 3, 4)
    * }}}
    */
  def debug(
      formatter: O => String = (o: O @annotation.unchecked.uncheckedVariance) => o.toString,
      logger: String => Unit = println(_)
  ): Stream[F, O] =
    map { o =>
      logger(formatter(o))
      o
    }

  /**
    * Like [[debug]] but logs chunks as they are pulled instead of individual elements.
    *
    * @example {{{
    * scala> Stream(1, 2, 3).append(Stream(4, 5, 6)).debugChunks(c => s"a: $c").buffer(2).debugChunks(c => s"b: $c").toList
    * a: Chunk(1, 2, 3)
    * b: Chunk(1, 2)
    * a: Chunk(4, 5, 6)
    * b: Chunk(3, 4)
    * b: Chunk(5, 6)
    * res0: List[Int] = List(1, 2, 3, 4, 5, 6)
    * }}}
    */
  def debugChunks(
      formatter: Chunk[O] => String = (os: Chunk[O] @annotation.unchecked.uncheckedVariance) =>
        os.toString,
      logger: String => Unit = println(_)
  ): Stream[F, O] =
    chunks.flatMap { os =>
      logger(formatter(os))
      Stream.chunk(os)
    }

  /**
>>>>>>> 952c862c
    * Returns a stream that when run, sleeps for duration `d` and then pulls from this stream.
    *
    * Alias for `sleep_[F](d) ++ this`.
    */
  def delayBy[F2[x] >: F[x]: Timer](d: FiniteDuration): Stream[F2, O] =
    Stream.sleep_[F2](d) ++ this

  /**
    * Skips the first element that matches the predicate.
    *
    * @example {{{
    * scala> Stream.range(1, 10).delete(_ % 2 == 0).toList
    * res0: List[Int] = List(1, 3, 4, 5, 6, 7, 8, 9)
    * }}}
    */
  def delete(p: O => Boolean): Stream[F, O] =
    this.pull
      .takeWhile(o => !p(o))
      .flatMap {
        case None    => Pull.done
        case Some(s) => s.drop(1).pull.echo
      }
      .stream

  /**
    * Like [[balance]] but uses an unlimited chunk size.
    *
    * Alias for `through(Balance(Int.MaxValue))`.
    */
  def balanceAvailable[F2[x] >: F[x]: Concurrent]: Stream[F2, Stream[F2, O]] =
    through(Balance(Int.MaxValue))

  /**
    * Returns a stream of streams where each inner stream sees an even portion of the
    * elements of the source stream relative to the number of inner streams taken from
    * the outer stream. For example, `src.balance(chunkSize).take(2)` results in two
    * inner streams, each which see roughly half of the elements of the source stream.
    *
    * The `chunkSize` parameter specifies the maximum chunk size from the source stream
    * that should be passed to an inner stream. For completely fair distribution of elements,
    * use a chunk size of 1. For best performance, use a chunk size of `Int.MaxValue`.
    *
    * See [[fs2.concurrent.Balance.apply]] for more details.
    *
    * Alias for `through(Balance(chunkSize))`.
    */
  def balance[F2[x] >: F[x]: Concurrent](chunkSize: Int): Stream[F2, Stream[F2, O]] =
    through(Balance(chunkSize))

  /**
    * Like [[balance]] but instead of providing a stream of sources, runs each pipe.
    *
    * The pipes are run concurrently with each other. Hence, the parallelism factor is equal
    * to the number of pipes.
    * Each pipe may have a different implementation, if required; for example one pipe may
    * process elements while another may send elements for processing to another machine.
    *
    * Each pipe is guaranteed to see all `O` pulled from the source stream, unlike `broadcast`,
    * where workers see only the elements after the start of each worker evaluation.
    *
    * Note: the resulting stream will not emit values, even if the pipes do.
    * If you need to emit `Unit` values, consider using `balanceThrough`.
    *
    * @param chunkSize max size of chunks taken from the source stream
    * @param pipes pipes that will concurrently process the work
    */
  def balanceTo[F2[x] >: F[x]: Concurrent](
      chunkSize: Int
  )(pipes: Pipe[F2, O, Unit]*): Stream[F2, Unit] =
    balanceThrough[F2, Unit](chunkSize)(pipes.map(_.andThen(_.drain)): _*)

  /**
    * Variant of `balanceTo` that broadcasts to `maxConcurrent` instances of a single pipe.
    *
    * @param chunkSize max size of chunks taken from the source stream
    * @param maxConcurrent maximum number of pipes to run concurrently
    * @param pipe pipe to use to process elements
    */
  def balanceTo[F2[x] >: F[x]: Concurrent](chunkSize: Int, maxConcurrent: Int)(
      pipe: Pipe[F2, O, Unit]
  ): Stream[F2, Unit] =
    balanceThrough[F2, Unit](chunkSize, maxConcurrent)(pipe.andThen(_.drain))

  /**
    * Alias for `through(Balance.through(chunkSize)(pipes)`.
    */
  def balanceThrough[F2[x] >: F[x]: Concurrent, O2](
      chunkSize: Int
  )(pipes: Pipe[F2, O, O2]*): Stream[F2, O2] =
    through(Balance.through[F2, O, O2](chunkSize)(pipes: _*))

  /**
    * Variant of `balanceThrough` that takes number of concurrency required and single pipe.
    *
    * @param chunkSize max size of chunks taken from the source stream
    * @param maxConcurrent maximum number of pipes to run concurrently
    * @param pipe pipe to use to process elements
    */
  def balanceThrough[F2[x] >: F[x]: Concurrent, O2](chunkSize: Int, maxConcurrent: Int)(
      pipe: Pipe[F2, O, O2]
  ): Stream[F2, O2] =
    balanceThrough[F2, O2](chunkSize)((0 until maxConcurrent).map(_ => pipe): _*)

  /**
    * Removes all output values from this stream.
    *
    * Often used with `merge` to run one side of the merge for its effect
    * while getting outputs from the opposite side of the merge.
    *
    * @example {{{
    * scala> import cats.effect.IO
    * scala> Stream.eval(IO(println("x"))).drain.compile.toVector.unsafeRunSync
    * res0: Vector[INothing] = Vector()
    * }}}
    */
  def drain: Stream[F, INothing] = this.mapChunks(_ => Chunk.empty)

  /**
    * Drops `n` elements of the input, then echoes the rest.
    *
    * @example {{{
    * scala> Stream.range(0,10).drop(5).toList
    * res0: List[Int] = List(5, 6, 7, 8, 9)
    * }}}
    */
  def drop(n: Long): Stream[F, O] =
    this.pull.drop(n).flatMap(_.map(_.pull.echo).getOrElse(Pull.done)).stream

  /**
    * Drops the last element.
    *
    * @example {{{
    * scala> Stream.range(0,10).dropLast.toList
    * res0: List[Int] = List(0, 1, 2, 3, 4, 5, 6, 7, 8)
    * }}}
    */
  def dropLast: Stream[F, O] = dropLastIf(_ => true)

  /**
    * Drops the last element if the predicate evaluates to true.
    *
    * @example {{{
    * scala> Stream.range(0,10).dropLastIf(_ > 5).toList
    * res0: List[Int] = List(0, 1, 2, 3, 4, 5, 6, 7, 8)
    * }}}
    */
  def dropLastIf(p: O => Boolean): Stream[F, O] = {
    def go(last: Chunk[O], s: Stream[F, O]): Pull[F, O, Unit] =
      s.pull.uncons.flatMap {
        case Some((hd, tl)) =>
          if (hd.nonEmpty) Pull.output(last) >> go(hd, tl)
          else go(last, tl)
        case None =>
          val o = last(last.size - 1)
          if (p(o)) {
            val (prefix, _) = last.splitAt(last.size - 1)
            Pull.output(prefix)
          } else Pull.output(last)
      }
    def unconsNonEmptyChunk(s: Stream[F, O]): Pull[F, INothing, Option[(Chunk[O], Stream[F, O])]] =
      s.pull.uncons.flatMap {
        case Some((hd, tl)) =>
          if (hd.nonEmpty) Pull.pure(Some((hd, tl)))
          else unconsNonEmptyChunk(tl)
        case None => Pull.pure(None)
      }
    unconsNonEmptyChunk(this).flatMap {
      case Some((hd, tl)) => go(hd, tl)
      case None           => Pull.done
    }.stream
  }

  /**
    * Outputs all but the last `n` elements of the input.
    *
    * This is a '''pure''' stream operation: if `s` is a finite pure stream, then `s.dropRight(n).toList`
    * is equal to `this.toList.reverse.drop(n).reverse`.
    *
    * @example {{{
    * scala> Stream.range(0,10).dropRight(5).toList
    * res0: List[Int] = List(0, 1, 2, 3, 4)
    * }}}
    */
  def dropRight(n: Int): Stream[F, O] =
    if (n <= 0) this
    else {
      def go(acc: Chunk.Queue[O], s: Stream[F, O]): Pull[F, O, Unit] =
        s.pull.uncons.flatMap {
          case None => Pull.done
          case Some((hd, tl)) =>
            val all = acc :+ hd
            all
              .dropRight(n)
              .chunks
              .foldLeft(Pull.done: Pull[F, O, Unit])((acc, c) => acc >> Pull.output(c)) >> go(
              all.takeRight(n),
              tl
            )
        }
      go(Chunk.Queue.empty, this).stream
    }

  /**
    * Like [[dropWhile]], but drops the first value which tests false.
    *
    * @example {{{
    * scala> Stream.range(0,10).dropThrough(_ != 4).toList
    * res0: List[Int] = List(5, 6, 7, 8, 9)
    * }}}
    *
    * '''Pure:''' if `this` is a finite pure stream, then `this.dropThrough(p).toList` is equal to
    *   `this.toList.dropWhile(p).drop(1)`
    */
  def dropThrough(p: O => Boolean): Stream[F, O] =
    this.pull
      .dropThrough(p)
      .flatMap(_.map(_.pull.echo).getOrElse(Pull.done))
      .stream

  /**
    * Drops elements from the head of this stream until the supplied predicate returns false.
    *
    * @example {{{
    * scala> Stream.range(0,10).dropWhile(_ != 4).toList
    * res0: List[Int] = List(4, 5, 6, 7, 8, 9)
    * }}}
    *
    * '''Pure''' this operation maps directly to `List.dropWhile`
    */
  def dropWhile(p: O => Boolean): Stream[F, O] =
    this.pull
      .dropWhile(p)
      .flatMap(_.map(_.pull.echo).getOrElse(Pull.done))
      .stream

  /**
    * Like `[[merge]]`, but tags each output with the branch it came from.
    *
    * @example {{{
    * scala> import scala.concurrent.duration._, cats.effect.{ContextShift, IO, Timer}
    * scala> implicit val cs: ContextShift[IO] = IO.contextShift(scala.concurrent.ExecutionContext.Implicits.global)
    * scala> implicit val timer: Timer[IO] = IO.timer(scala.concurrent.ExecutionContext.Implicits.global)
    * scala> val s1 = Stream.awakeEvery[IO](1000.millis).scan(0)((acc, _) => acc + 1)
    * scala> val s = s1.either(Stream.sleep_[IO](500.millis) ++ s1).take(10)
    * scala> s.take(10).compile.toVector.unsafeRunSync
    * res0: Vector[Either[Int,Int]] = Vector(Left(0), Right(0), Left(1), Right(1), Left(2), Right(2), Left(3), Right(3), Left(4), Right(4))
    * }}}
    */
  def either[F2[x] >: F[x]: Concurrent, O2](that: Stream[F2, O2]): Stream[F2, Either[O, O2]] =
    map(Left(_)).merge(that.map(Right(_)))

  /**
    * Alias for `flatMap(o => Stream.eval(f(o)))`.
    *
    * @example {{{
    * scala> import cats.effect.IO
    * scala> Stream(1,2,3,4).evalMap(i => IO(println(i))).compile.drain.unsafeRunSync
    * res0: Unit = ()
    * }}}
    *
    * Note this operator will de-chunk the stream back into chunks of size 1, which has performance
    * implications. For maximum performance, `evalMapChunk` is available, however, with caveats.
    */
  def evalMap[F2[x] >: F[x], O2](f: O => F2[O2]): Stream[F2, O2] =
    flatMap(o => Stream.eval(f(o)))

  /**
    * Like `evalMap`, but operates on chunks for performance. This means this operator
    * is not lazy on every single element, rather on the chunks.
    *
    * For instance, `evalMap` would only print twice in the follow example (note the `take(2)`):
    * @example {{{
    * scala> import cats.effect.IO
    * scala> Stream(1,2,3,4).evalMap(i => IO(println(i))).take(2).compile.drain.unsafeRunSync
    * res0: Unit = ()
    * }}}
    *
    * But with `evalMapChunk`, it will print 4 times:
    * @example {{{
    * scala> Stream(1,2,3,4).evalMapChunk(i => IO(println(i))).take(2).compile.drain.unsafeRunSync
    * res0: Unit = ()
    * }}}
    */
  def evalMapChunk[F2[x] >: F[x]: Applicative, O2](f: O => F2[O2]): Stream[F2, O2] =
    chunks.flatMap(o => Stream.evalUnChunk(o.traverse(f)))

  /**
    * Like `[[Stream#mapAccumulate]]`, but accepts a function returning an `F[_]`.
    *
    * @example {{{
    * scala> import cats.effect.IO
    * scala> Stream(1,2,3,4).covary[IO].evalMapAccumulate(0)((acc,i) => IO((i, acc + i))).compile.toVector.unsafeRunSync
    * res0: Vector[(Int, Int)] = Vector((1,1), (2,3), (3,5), (4,7))
    * }}}
    */
  def evalMapAccumulate[F2[x] >: F[x], S, O2](
      s: S
  )(f: (S, O) => F2[(S, O2)]): Stream[F2, (S, O2)] = {
    def go(s: S, in: Stream[F2, O]): Pull[F2, (S, O2), Unit] =
      in.pull.uncons1.flatMap {
        case None => Pull.done
        case Some((hd, tl)) =>
          Pull.eval(f(s, hd)).flatMap {
            case (ns, o) =>
              Pull.output1((ns, o)) >> go(ns, tl)
          }
      }

    go(s, this).stream
  }

  /**
    * Effectfully maps and filters the elements of the stream depending on the optionality of the result of the
    * application of the effectful function `f`.
    *
    * @example {{{
    * scala> import cats.effect.IO
    * scala> import cats.implicits._
    * scala> Stream(1, 2, 3, 4, 5).evalMapFilter(n => IO((n * 2).some.filter(_ % 4 == 0))).compile.toList.unsafeRunSync
    * res0: List[Int] = List(4, 8)
    * }}}
    */
  def evalMapFilter[F2[x] >: F[x], O2](f: O => F2[Option[O2]]): Stream[F2, O2] =
    evalMap(f).collect { case Some(v) => v }

  /**
    * Like `[[Stream#scan]]`, but accepts a function returning an `F[_]`.
    *
    * @example {{{
    * scala> import cats.effect.IO
    * scala> Stream(1,2,3,4).covary[IO].evalScan(0)((acc,i) => IO(acc + i)).compile.toVector.unsafeRunSync
    * res0: Vector[Int] = Vector(0, 1, 3, 6, 10)
    * }}}
    */
  def evalScan[F2[x] >: F[x], O2](z: O2)(f: (O2, O) => F2[O2]): Stream[F2, O2] = {
    def go(z: O2, s: Stream[F2, O]): Pull[F2, O2, Unit] =
      s.pull.uncons1.flatMap {
        case Some((hd, tl)) =>
          Pull.eval(f(z, hd)).flatMap(o => Pull.output1(o) >> go(o, tl))
        case None => Pull.done
      }
    (Pull.output1(z) >> go(z, this)).stream
  }

  /**
    * Like `observe` but observes with a function `O => F[O2]` instead of a pipe.
    * Not as powerful as `observe` since not all pipes can be represented by `O => F[O2]`, but much faster.
    * Alias for `evalMap(o => f(o).as(o))`.
    */
  def evalTap[F2[x] >: F[x]: Functor, O2](f: O => F2[O2]): Stream[F2, O] =
    evalMap(o => f(o).as(o))

  /**
    * Alias for `evalMapChunk(o => f(o).as(o))`.
    */
<<<<<<< HEAD
  def evalTapChunk[F2[x] >: F[x]: Applicative, O2](f: O => F2[O2]): Stream[F2, O] =
=======
  def evalTapChunk[F2[x] >: F[x]: Functor: Applicative, O2](f: O => F2[O2]): Stream[F2, O] =
>>>>>>> 952c862c
    evalMapChunk(o => f(o).as(o))

  /**
    * Emits `true` as soon as a matching element is received, else `false` if no input matches.
    * '''Pure''': this operation maps to `List.exists`
    *
    * @example {{{
    * scala> Stream.range(0,10).exists(_ == 4).toList
    * res0: List[Boolean] = List(true)
    * scala> Stream.range(0,10).exists(_ == 10).toList
    * res1: List[Boolean] = List(false)
    * }}}
    * @return Either a singleton stream, or a `never` stream.
    *  - If `this` is a finite stream, the result is a singleton stream, with after yielding one single value.
    *    If `this` is empty, that value is the `mempty` of the instance of `Monoid`.
    *  - If `this` is a non-terminating stream, and no matter if it yields any value, then the result is
    *    equivalent to the `Stream.never`: it never terminates nor yields any value.
    */
  def exists(p: O => Boolean): Stream[F, Boolean] =
    this.pull.forall(!p(_)).flatMap(r => Pull.output1(!r)).stream

  /**
    * Emits only inputs which match the supplied predicate.
    *
    * This is a '''pure''' operation, that projects directly into `List.filter`
    *
    * @example {{{
    * scala> Stream.range(0,10).filter(_ % 2 == 0).toList
    * res0: List[Int] = List(0, 2, 4, 6, 8)
    * }}}
    */
  def filter(p: O => Boolean): Stream[F, O] = mapChunks(_.filter(p))

  /**
    * Like `filter`, but allows filtering based on an effect.
    *
    * Note: The result Stream will consist of chunks that are empty or 1-element-long.
    * If you want to operate on chunks after using it, consider buffering, e.g. by using [[buffer]].
    */
  def evalFilter[F2[x] >: F[x]: Functor](f: O => F2[Boolean]): Stream[F2, O] =
    flatMap(o => Stream.eval(f(o)).ifM(Stream.emit(o), Stream.empty))

  /**
    * Like `filter`, but allows filtering based on an effect, with up to [[maxConcurrent]] concurrently running effects.
    * The ordering of emitted elements is unchanged.
    */
  def evalFilterAsync[F2[x] >: F[x]: Concurrent](
      maxConcurrent: Int
  )(f: O => F2[Boolean]): Stream[F2, O] =
    parEvalMap[F2, Stream[F2, O]](maxConcurrent) { o =>
      f(o).map(if (_) Stream.emit(o) else Stream.empty)
    }.flatten

  /**
    * Like `filterNot`, but allows filtering based on an effect.
    *
    * Note: The result Stream will consist of chunks that are empty or 1-element-long.
    * If you want to operate on chunks after using it, consider buffering, e.g. by using [[buffer]].
    */
  def evalFilterNot[F2[x] >: F[x]: Functor](f: O => F2[Boolean]): Stream[F2, O] =
    flatMap(o => Stream.eval(f(o)).ifM(Stream.empty, Stream.emit(o)))

  /**
    * Like `filterNot`, but allows filtering based on an effect, with up to [[maxConcurrent]] concurrently running effects.
    * The ordering of emitted elements is unchanged.
    */
  def evalFilterNotAsync[F2[x] >: F[x]: Concurrent](
      maxConcurrent: Int
  )(f: O => F2[Boolean]): Stream[F2, O] =
    parEvalMap[F2, Stream[F2, O]](maxConcurrent) { o =>
      f(o).map(if (_) Stream.empty else Stream.emit(o))
    }.flatten

  /**
    * Like `filter`, but the predicate `f` depends on the previously emitted and
    * current elements.
    *
    * @example {{{
    * scala> Stream(1, -1, 2, -2, 3, -3, 4, -4).filterWithPrevious((previous, current) => previous < current).toList
    * res0: List[Int] = List(1, 2, 3, 4)
    * }}}
    */
  def filterWithPrevious(f: (O, O) => Boolean): Stream[F, O] = {
    def go(last: O, s: Stream[F, O]): Pull[F, O, Unit] =
      s.pull.uncons.flatMap {
        case None           => Pull.done
        case Some((hd, tl)) =>
          // Check if we can emit this chunk unmodified
          val (allPass, newLast) = hd.foldLeft((true, last)) {
            case ((acc, last), o) => (acc && f(last, o), o)
          }
          if (allPass)
            Pull.output(hd) >> go(newLast, tl)
          else {
            val (acc, newLast) = hd.foldLeft((Vector.empty[O], last)) {
              case ((acc, last), o) =>
                if (f(last, o)) (acc :+ o, o)
                else (acc, last)
            }
            Pull.output(Chunk.vector(acc)) >> go(newLast, tl)
          }
      }
    this.pull.uncons1.flatMap {
      case None           => Pull.done
      case Some((hd, tl)) => Pull.output1(hd) >> go(hd, tl)
    }.stream
  }

  /**
    * Emits the first input (if any) which matches the supplied predicate.
    *
    * @example {{{
    * scala> Stream.range(1,10).find(_ % 2 == 0).toList
    * res0: List[Int] = List(2)
    * }}}
    * '''Pure''' if `s` is a finite pure stream, `s.find(p).toList` is equal to `s.toList.find(p).toList`,
    *  where the second `toList` is to turn `Option` into `List`.
    */
  def find(f: O => Boolean): Stream[F, O] =
    this.pull
      .find(f)
      .flatMap {
        _.map { case (hd, _) => Pull.output1(hd) }.getOrElse(Pull.done)
      }
      .stream

  /**
    * Creates a stream whose elements are generated by applying `f` to each output of
    * the source stream and concatenated all of the results.
    *
    * @example {{{
    * scala> Stream(1, 2, 3).flatMap { i => Stream.chunk(Chunk.seq(List.fill(i)(i))) }.toList
    * res0: List[Int] = List(1, 2, 2, 3, 3, 3)
    * }}}
    */
  def flatMap[F2[x] >: F[x], O2](f: O => Stream[F2, O2]): Stream[F2, O2] =
    new Stream(Pull.flatMapOutput[F, F2, O, O2](underlying, (o: O) => f(o).underlying))

  /** Alias for `flatMap(_ => s2)`. */
  def >>[F2[x] >: F[x], O2](s2: => Stream[F2, O2]): Stream[F2, O2] =
    flatMap(_ => s2)

  /** Flattens a stream of streams in to a single stream by concatenating each stream.
    * See [[parJoin]] and [[parJoinUnbounded]] for concurrent flattening of 'n' streams.
    */
  def flatten[F2[x] >: F[x], O2](implicit ev: O <:< Stream[F2, O2]): Stream[F2, O2] =
    flatMap(i => ev(i))

  /**
    * Folds all inputs using an initial value `z` and supplied binary operator,
    * and emits a single element stream.
    *
    * @example {{{
    * scala> Stream(1, 2, 3, 4, 5).fold(0)(_ + _).toList
    * res0: List[Int] = List(15)
    * }}}
    */
  def fold[O2](z: O2)(f: (O2, O) => O2): Stream[F, O2] =
    this.pull.fold(z)(f).flatMap(Pull.output1).stream

  /**
    * Folds all inputs using the supplied binary operator, and emits a single-element
    * stream, or the empty stream if the input is empty, or the never stream if the input is non-terminating.
    *
    * @example {{{
    * scala> Stream(1, 2, 3, 4, 5).fold1(_ + _).toList
    * res0: List[Int] = List(15)
    * }}}
    */
  def fold1[O2 >: O](f: (O2, O2) => O2): Stream[F, O2] =
    this.pull.fold1(f).flatMap(_.map(Pull.output1).getOrElse(Pull.done)).stream

  /**
    * Alias for `map(f).foldMonoid`.
    *
    * @example {{{
    * scala> import cats.implicits._
    * scala> Stream(1, 2, 3, 4, 5).foldMap(_ => 1).toList
    * res0: List[Int] = List(5)
    * }}}
    */
  def foldMap[O2](f: O => O2)(implicit O2: Monoid[O2]): Stream[F, O2] =
    fold(O2.empty)((acc, o) => O2.combine(acc, f(o)))

  /**
    * Folds this stream with the monoid for `O`.
    *
    * @return Either a singleton stream or a `never` stream:
    *  - If `this` is a finite stream, the result is a singleton stream.
    *    If `this` is empty, that value is the `mempty` of the instance of `Monoid`.
    *  - If `this` is a non-terminating stream, and no matter if it yields any value, then the result is
    *    equivalent to the `Stream.never`: it never terminates nor yields any value.
    *
    * @example {{{
    * scala> import cats.implicits._
    * scala> Stream(1, 2, 3, 4, 5).foldMonoid.toList
    * res0: List[Int] = List(15)
    * }}}
    */
  def foldMonoid[O2 >: O](implicit O: Monoid[O2]): Stream[F, O2] =
    fold(O.empty)(O.combine)

  /**
    * Emits `false` and halts as soon as a non-matching element is received; or
    * emits a single `true` value if it reaches the stream end and every input before that matches the predicate;
    * or hangs without emitting values if the input is infinite and all inputs match the predicate.
    *
    * @example {{{
    * scala> Stream(1, 2, 3, 4, 5).forall(_ < 10).toList
    * res0: List[Boolean] = List(true)
    * }}}
    * @return Either a singleton or a never stream:
    * - '''If''' `this` yields an element `x` for which `¬ p(x)`, '''then'''
    *   a singleton stream with the value `false`. Pulling from the resultg
    *   performs all the effects needed until reaching the counterexample `x`.
    * - If `this` is a finite stream with no counterexamples of `p`, '''then''' a singleton stream with the `true` value.
    *   Pulling from the it will perform all effects of `this`.
    * - If `this` is an infinite stream and all its the elements satisfy  `p`, then the result
    *   is a `never` stream. Pulling from that stream will pull all effects from `this`.
    */
  def forall(p: O => Boolean): Stream[F, Boolean] =
    this.pull.forall(p).flatMap(Pull.output1).stream

  /**
    * Partitions the input into a stream of chunks according to a discriminator function.
    *
    * Each chunk in the source stream is grouped using the supplied discriminator function
    * and the results of the grouping are emitted each time the discriminator function changes
    * values.
    *
    * Note: there is no limit to how large a group can become. To limit the group size, use
    * [[groupAdjacentByLimit]].
    *
    * @example {{{
    * scala> import cats.implicits._
    * scala> Stream("Hello", "Hi", "Greetings", "Hey").groupAdjacentBy(_.head).toList.map { case (k,vs) => k -> vs.toList }
    * res0: List[(Char,List[String])] = List((H,List(Hello, Hi)), (G,List(Greetings)), (H,List(Hey)))
    * }}}
    */
  def groupAdjacentBy[O2](f: O => O2)(implicit eq: Eq[O2]): Stream[F, (O2, Chunk[O])] =
    groupAdjacentByLimit(Int.MaxValue)(f)

  /**
    * Like [[groupAdjacentBy]] but limits the size of emitted chunks.
    *
    * @example {{{
    * scala> import cats.implicits._
    * scala> Stream.range(0, 12).groupAdjacentByLimit(3)(_ / 4).toList
    * res0: List[(Int,Chunk[Int])] = List((0,Chunk(0, 1, 2)), (0,Chunk(3)), (1,Chunk(4, 5, 6)), (1,Chunk(7)), (2,Chunk(8, 9, 10)), (2,Chunk(11)))
    * }}}
    */
  def groupAdjacentByLimit[O2](
      limit: Int
  )(f: O => O2)(implicit eq: Eq[O2]): Stream[F, (O2, Chunk[O])] = {
    def go(current: Option[(O2, Chunk.Queue[O])], s: Stream[F, O]): Pull[F, (O2, Chunk[O]), Unit] =
      s.pull.unconsLimit(limit).flatMap {
        case Some((hd, tl)) =>
          if (hd.nonEmpty) {
            val (k1, out) = current.getOrElse((f(hd(0)), Chunk.Queue.empty[O]))
            doChunk(hd, tl, k1, out, collection.immutable.Queue.empty)
          } else
            go(current, tl)
        case None =>
          current
            .map {
              case (k1, out) => if (out.size == 0) Pull.done else Pull.output1((k1, out.toChunk))
            }
            .getOrElse(Pull.done)
      }

    @tailrec
    def doChunk(
        chunk: Chunk[O],
        s: Stream[F, O],
        k1: O2,
        out: Chunk.Queue[O],
        acc: collection.immutable.Queue[(O2, Chunk[O])]
    ): Pull[F, (O2, Chunk[O]), Unit] = {
      val differsAt = chunk.indexWhere(v => eq.neqv(f(v), k1)).getOrElse(-1)
      if (differsAt == -1) {
        // whole chunk matches the current key, add this chunk to the accumulated output
        val newOut: Chunk.Queue[O] = out :+ chunk
        if (newOut.size < limit)
          Pull.output(Chunk.seq(acc)) >> go(Some((k1, newOut)), s)
        else {
          val (prefix, suffix) = chunk.splitAt(limit - out.size)
          Pull.output(Chunk.seq(acc :+ ((k1, (out :+ prefix).toChunk)))) >> go(
            Some((k1, Chunk.Queue(suffix))),
            s
          )
        }
      } else {
        // at least part of this chunk does not match the current key, need to group and retain chunkiness
        // split the chunk into the bit where the keys match and the bit where they don't
        val matching = chunk.take(differsAt)
        val newAcc = {
          val newOut = out :+ matching
          if (newOut.size == 0)
            acc
          else if (newOut.size > limit) {
            val (prefix, suffix) = matching.splitAt(limit - out.size)
            acc :+ ((k1, (out :+ prefix).toChunk)) :+ ((k1, suffix))
          } else
            acc :+ ((k1, (out :+ matching).toChunk))
        }
        val nonMatching = chunk.drop(differsAt)
        // nonMatching is guaranteed to be non-empty here, because we know the last element of the chunk doesn't have
        // the same key as the first
        val k2 = f(nonMatching(0))
        doChunk(
          nonMatching,
          s,
          k2,
          Chunk.Queue.empty,
          newAcc
        )
      }
    }

    go(None, this).stream
  }

  /**
    * Divide this streams into groups of elements received within a time window,
    * or limited by the number of the elements, whichever happens first.
    * Empty groups, which can occur if no elements can be pulled from upstream
    * in a given time window, will not be emitted.
    *
    * Note: a time window starts each time downstream pulls.
    */
  def groupWithin[F2[x] >: F[x]](
      n: Int,
      d: FiniteDuration
  )(implicit timer: Timer[F2], F: Concurrent[F2]): Stream[F2, Chunk[O]] =
    Stream
      .eval {
        Queue
          .synchronousNoneTerminated[F2, Either[Token, Chunk[O]]]
          .product(Ref[F2].of(F.unit -> false))
      }
      .flatMap {
        case (q, currentTimeout) =>
          def startTimeout: Stream[F2, Token] =
            Stream.eval(F.delay(new Token)).evalTap { t =>
              val timeout = timer.sleep(d) >> q.enqueue1(t.asLeft.some)

              // We need to cancel outstanding timeouts to avoid leaks
              // on interruption, but using `Stream.bracket` or
              // derivatives causes a memory leak due to all the
              // finalisers accumulating. Therefore we dispose of them
              // manually, with a cooperative strategy between a single
              // stream finaliser, and F finalisers on each timeout.
              //
              // Note that to avoid races, the correctness of the
              // algorithm does not depend on timely cancellation of
              // previous timeouts, but uses a versioning scheme to
              // ensure stale timeouts are no-ops.
              timeout.start
                .bracket(_ => F.unit) { fiber =>
                  // note the this is in a `release` action, and therefore uninterruptible
                  currentTimeout.modify {
                    case st @ (cancelInFlightTimeout, streamTerminated) =>
                      if (streamTerminated)
                        // the stream finaliser will cancel the in flight
                        // timeout, we need to cancel the timeout we have
                        // just started
                        st -> fiber.cancel
                      else
                        // The stream finaliser hasn't run, so we cancel
                        // the in flight timeout and store the finaliser for
                        // the timeout we have just started
                        (fiber.cancel, streamTerminated) -> cancelInFlightTimeout
                  }.flatten
                }
            }

          def producer =
            this.chunks.map(_.asRight.some).through(q.enqueue).onFinalize(q.enqueue1(None))

          def emitNonEmpty(c: Chunk.Queue[O]): Stream[F2, Chunk[O]] =
            if (c.size > 0) Stream.emit(c.toChunk)
            else Stream.empty

          def resize(c: Chunk[O], s: Stream[F2, Chunk[O]]): (Stream[F2, Chunk[O]], Chunk[O]) =
            if (c.size < n) s -> c
            else {
              val (unit, rest) = c.splitAt(n)
              resize(rest, s ++ Stream.emit(unit))
            }

          def go(acc: Chunk.Queue[O], currentTimeout: Token): Stream[F2, Chunk[O]] =
            Stream.eval(q.dequeue1).flatMap {
              case None => emitNonEmpty(acc)
              case Some(e) =>
                e match {
                  case Left(t) if t == currentTimeout =>
                    emitNonEmpty(acc) ++ startTimeout.flatMap { newTimeout =>
                      go(Chunk.Queue.empty, newTimeout)
                    }
                  case Left(_) => go(acc, currentTimeout)
                  case Right(c) if acc.size + c.size >= n =>
                    val newAcc = acc :+ c
                    // this is the same if in the resize function,
                    // short circuited to avoid needlessly converting newAcc.toChunk
                    if (newAcc.size < n)
                      Stream.empty ++ startTimeout.flatMap(newTimeout => go(newAcc, newTimeout))
                    else {
                      val (toEmit, rest) = resize(newAcc.toChunk, Stream.empty)
                      toEmit ++ startTimeout.flatMap { newTimeout =>
                        go(Chunk.Queue(rest), newTimeout)
                      }
                    }
                  case Right(c) =>
                    go(acc :+ c, currentTimeout)
                }
            }

          startTimeout
            .flatMap(t => go(Chunk.Queue.empty, t).concurrently(producer))
            .onFinalize {
              currentTimeout.modify {
                case (cancelInFlightTimeout, _) =>
                  (F.unit, true) -> cancelInFlightTimeout
              }.flatten
            }
      }

  /**
    * If `this` terminates with `Stream.raiseError(e)`, invoke `h(e)`.
    *
    * @example {{{
    * scala> Stream(1, 2, 3).append(Stream.raiseError[cats.effect.IO](new RuntimeException)).handleErrorWith(_ => Stream(0)).compile.toList.unsafeRunSync()
    * res0: List[Int] = List(1, 2, 3, 0)
    * }}}
    */
  def handleErrorWith[F2[x] >: F[x], O2 >: O](h: Throwable => Stream[F2, O2]): Stream[F2, O2] =
    new Stream(Pull.scope(underlying).handleErrorWith(e => h(e).underlying))

  /**
    * Emits the first element of this stream (if non-empty) and then halts.
    *
    * @example {{{
    * scala> Stream(1, 2, 3).head.toList
    * res0: List[Int] = List(1)
    * }}}
    */
  def head: Stream[F, O] = take(1)

  /**
    * Converts a discrete stream to a signal. Returns a single-element stream.
    *
    * Resulting signal is initially `initial`, and is updated with latest value
    * produced by `source`. If the source stream is empty, the resulting signal
    * will always be `initial`.
    */
  def hold[F2[x] >: F[x], O2 >: O](
      initial: O2
  )(implicit F: Concurrent[F2]): Stream[F2, Signal[F2, O2]] =
    Stream.eval(SignallingRef[F2, O2](initial)).flatMap { sig =>
      Stream(sig).concurrently(evalMap(sig.set))
    }

  /** Like [[hold]] but does not require an initial value, and hence all output elements are wrapped in `Some`. */
  def holdOption[F2[x] >: F[x]: Concurrent, O2 >: O]: Stream[F2, Signal[F2, Option[O2]]] =
    map(Some(_): Option[O2]).hold(None)

  /**
    * Like [[hold]] but returns a `Resource` rather than a single element stream.
    */
  def holdResource[F2[x] >: F[x], O2 >: O](
      initial: O2
  )(implicit F: Concurrent[F2]): Resource[F2, Signal[F2, O2]] =
    Stream
      .eval(SignallingRef[F2, O2](initial))
      .flatMap(sig => Stream(sig).concurrently(evalMap(sig.set)))
      .compile
      .resource
      .lastOrError

  /**
    *  Like [[holdResource]] but does not require an initial value,
    *  and hence all output elements are wrapped in `Some`.
    */
  def holdOptionResource[F2[x] >: F[x]: Concurrent, O2 >: O]: Resource[F2, Signal[F2, Option[O2]]] =
    map(Some(_): Option[O2]).holdResource(None)

  /**
    * Deterministically interleaves elements, starting on the left, terminating when the end of either branch is reached naturally.
    *
    * @example {{{
    * scala> Stream(1, 2, 3).interleave(Stream(4, 5, 6, 7)).toList
    * res0: List[Int] = List(1, 4, 2, 5, 3, 6)
    * }}}
    */
  def interleave[F2[x] >: F[x], O2 >: O](that: Stream[F2, O2]): Stream[F2, O2] =
    zip(that).flatMap { case (o1, o2) => Stream(o1, o2) }

  /**
    * Deterministically interleaves elements, starting on the left, terminating when the ends of both branches are reached naturally.
    *
    * @example {{{
    * scala> Stream(1, 2, 3).interleaveAll(Stream(4, 5, 6, 7)).toList
    * res0: List[Int] = List(1, 4, 2, 5, 3, 6, 7)
    * }}}
    */
  def interleaveAll[F2[x] >: F[x], O2 >: O](that: Stream[F2, O2]): Stream[F2, O2] =
    map(Some(_): Option[O2])
      .zipAll(that.map(Some(_): Option[O2]))(None, None)
      .flatMap {
        case (o1Opt, o2Opt) =>
          Stream(o1Opt.toSeq: _*) ++ Stream(o2Opt.toSeq: _*)
      }

  /**
    * Interrupts this stream after the specified duration has passed.
    */
  def interruptAfter[F2[x] >: F[x]: Concurrent: Timer](duration: FiniteDuration): Stream[F2, O] =
    interruptWhen[F2](Stream.sleep_[F2](duration) ++ Stream(true))

  /**
    * Let through the `s2` branch as long as the `s1` branch is `false`,
    * listening asynchronously for the left branch to become `true`.
    * This halts as soon as either branch halts.
    *
    * Consider using the overload that takes a `Signal`, `Deferred` or `F[Either[Throwable, Unit]]`.
    */
  def interruptWhen[F2[x] >: F[x]](
      haltWhenTrue: Stream[F2, Boolean]
  )(implicit F2: Concurrent[F2]): Stream[F2, O] =
    Stream.eval(Deferred[F2, Unit]).flatMap { interruptL =>
      Stream.eval(Deferred[F2, Either[Throwable, Unit]]).flatMap { doneR =>
        Stream.eval(Deferred[F2, Unit]).flatMap { interruptR =>
          def runR =
            F2.guaranteeCase(
              haltWhenTrue
                .takeWhile(!_)
                .interruptWhen(interruptR.get.attempt)
                .compile
                .drain
            ) { c =>
              val r = c match {
                case ExitCase.Completed => Right(())
                case ExitCase.Error(t)  => Left(t)
                case ExitCase.Canceled  => Right(())
              }
              doneR.complete(r) >>
                interruptL.complete(())
            }

          Stream.bracket(F2.start(runR))(_ =>
            interruptR.complete(()) >>
              doneR.get.flatMap(F2.fromEither)
          ) >> this.interruptWhen(interruptL.get.attempt)
        }
      }
    }

  /** Alias for `interruptWhen(haltWhenTrue.get)`. */
  def interruptWhen[F2[x] >: F[x]: Concurrent](
      haltWhenTrue: Deferred[F2, Either[Throwable, Unit]]
  ): Stream[F2, O] =
    interruptWhen(haltWhenTrue.get)

  /** Alias for `interruptWhen(haltWhenTrue.discrete)`. */
  def interruptWhen[F2[x] >: F[x]: Concurrent](haltWhenTrue: Signal[F2, Boolean]): Stream[F2, O] =
    interruptWhen(haltWhenTrue.discrete)

  /**
    * Interrupts the stream, when `haltOnSignal` finishes its evaluation.
    */
  def interruptWhen[F2[x] >: F[x]](
      haltOnSignal: F2[Either[Throwable, Unit]]
  )(implicit F2: Concurrent[F2]): Stream[F2, O] =
    Stream
      .getScope[F2]
      .flatMap(scope => Stream.supervise(haltOnSignal.flatMap(scope.interrupt)) >> this)
      .interruptScope

  /**
    * Creates a scope that may be interrupted by calling scope#interrupt.
    */
  def interruptScope[F2[x] >: F[x]: Concurrent]: Stream[F2, O] =
    new Stream(Pull.interruptScope(underlying: Pull[F2, O, Unit]))

  /**
    * Emits the specified separator between every pair of elements in the source stream.
    *
    * @example {{{
    * scala> Stream(1, 2, 3, 4, 5).intersperse(0).toList
    * res0: List[Int] = List(1, 0, 2, 0, 3, 0, 4, 0, 5)
    * }}}
    */
  def intersperse[O2 >: O](separator: O2): Stream[F, O2] =
    this.pull.echo1.flatMap {
      case None => Pull.done
      case Some(s) =>
        s.repeatPull {
          _.uncons.flatMap {
            case None => Pull.pure(None)
            case Some((hd, tl)) =>
              val interspersed = {
                val bldr = Vector.newBuilder[O2]
                bldr.sizeHint(hd.size * 2)
                hd.foreach { o =>
                  bldr += separator
                  bldr += o
                }
                Chunk.vector(bldr.result)
              }
              Pull.output(interspersed) >> Pull.pure(Some(tl))
          }
        }.pull
          .echo
    }.stream

  /**
    * Returns the last element of this stream, if non-empty.
    *
    * @example {{{
    * scala> Stream(1, 2, 3).last.toList
    * res0: List[Option[Int]] = List(Some(3))
    * }}}
    */
  def last: Stream[F, Option[O]] =
    this.pull.last.flatMap(Pull.output1).stream

  /**
    * Returns the last element of this stream, if non-empty, otherwise the supplied `fallback` value.
    *
    * @example {{{
    * scala> Stream(1, 2, 3).lastOr(0).toList
    * res0: List[Int] = List(3)
    * scala> Stream.empty.lastOr(0).toList
    * res1: List[Int] = List(0)
    * }}}
    */
  def lastOr[O2 >: O](fallback: => O2): Stream[F, O2] =
    this.pull.last.flatMap {
      case Some(o) => Pull.output1(o)
      case None    => Pull.output1(fallback)
    }.stream

  /**
    * Writes this stream of strings to the supplied `PrintStream`.
    *
    * Note: printing to the `PrintStream` is performed *synchronously*.
    * Use `linesAsync(out, blocker)` if synchronous writes are a concern.
    */
  def lines[F2[x] >: F[x]](
      out: PrintStream
  )(implicit F: Sync[F2], ev: O <:< String): Stream[F2, Unit] = {
    val _ = ev
    val src = this.asInstanceOf[Stream[F2, String]]
    src.evalMap(str => F.delay(out.println(str)))
  }

  /**
    * Writes this stream of strings to the supplied `PrintStream`.
    *
    * Note: printing to the `PrintStream` is performed on the supplied blocking execution context.
    */
  def linesAsync[F2[x] >: F[x]](
      out: PrintStream,
      blocker: Blocker
  )(implicit F: Sync[F2], cs: ContextShift[F2], ev: O <:< String): Stream[F2, Unit] = {
    val _ = ev
    val src = this.asInstanceOf[Stream[F2, String]]
    src.evalMap(str => blocker.delay(out.println(str)))
  }

  /**
    * Applies the specified pure function to each input and emits the result.
    *
    * @example {{{
    * scala> Stream("Hello", "World!").map(_.size).toList
    * res0: List[Int] = List(5, 6)
    * }}}
    */
  def map[O2](f: O => O2): Stream[F, O2] =
    this.pull.echo.mapOutput(f).streamNoScope

  /**
    * Maps a running total according to `S` and the input with the function `f`.
    *
    * @example {{{
    * scala> Stream("Hello", "World").mapAccumulate(0)((l, s) => (l + s.length, s.head)).toVector
    * res0: Vector[(Int, Char)] = Vector((5,H), (10,W))
    * }}}
    */
  def mapAccumulate[S, O2](init: S)(f: (S, O) => (S, O2)): Stream[F, (S, O2)] = {
    val f2 = (s: S, o: O) => {
      val (newS, newO) = f(s, o)
      (newS, (newS, newO))
    }
    this.scanChunks(init)((acc, c) => c.mapAccumulate(acc)(f2))
  }

  /**
    * Alias for [[parEvalMap]].
    */
  def mapAsync[F2[x] >: F[x]: Concurrent, O2](maxConcurrent: Int)(f: O => F2[O2]): Stream[F2, O2] =
    parEvalMap[F2, O2](maxConcurrent)(f)

  /**
    * Alias for [[parEvalMapUnordered]].
    */
  def mapAsyncUnordered[F2[x] >: F[x]: Concurrent, O2](
      maxConcurrent: Int
  )(f: O => F2[O2]): Stream[F2, O2] =
    map(o => Stream.eval(f(o))).parJoin(maxConcurrent)

  /**
    * Applies the specified pure function to each chunk in this stream.
    *
    * @example {{{
    * scala> Stream(1, 2, 3).append(Stream(4, 5, 6)).mapChunks { c => val ints = c.toInts; for (i <- 0 until ints.values.size) ints.values(i) = 0; ints }.toList
    * res0: List[Int] = List(0, 0, 0, 0, 0, 0)
    * }}}
    */
  def mapChunks[O2](f: Chunk[O] => Chunk[O2]): Stream[F, O2] =
    this.repeatPull {
      _.uncons.flatMap {
        case None           => Pull.pure(None)
        case Some((hd, tl)) => Pull.output(f(hd)).as(Some(tl))
      }
    }

  /**
    * Behaves like the identity function but halts the stream on an error and does not return the error.
    *
    * @example {{{
    * scala> (Stream(1,2,3) ++ Stream.raiseError[cats.effect.IO](new RuntimeException) ++ Stream(4, 5, 6)).mask.compile.toList.unsafeRunSync()
    * res0: List[Int] = List(1, 2, 3)
    * }}}
    */
  def mask: Stream[F, O] = this.handleErrorWith(_ => Stream.empty)

  /**
    * Like [[Stream.flatMap]] but interrupts the inner stream when new elements arrive in the outer stream.
    *
    * The implementation will try to preserve chunks like [[Stream.merge]].
    *
    * Finializers of each inner stream are guaranteed to run before the next inner stream starts.
    *
    * When the outer stream stops gracefully, the currently running inner stream will continue to run.
    *
    * When an inner stream terminates/interrupts, nothing happens until the next element arrives
    * in the outer stream(i.e the outer stream holds the stream open during this time or else the
    * stream terminates)
    *
    * When either the inner or outer stream fails, the entire stream fails and the finalizer of the
    * inner stream runs before the outer one.
    */
  def switchMap[F2[x] >: F[x], O2](
      f: O => Stream[F2, O2]
  )(implicit F2: Concurrent[F2]): Stream[F2, O2] =
    Stream.force(Semaphore[F2](1).flatMap { guard =>
      Ref.of[F2, Option[Deferred[F2, Unit]]](None).map {
        haltRef =>
          def runInner(o: O, halt: Deferred[F2, Unit]): Stream[F2, O2] =
            Stream.eval(guard.acquire) >> // guard inner to prevent parallel inner streams
              f(o).interruptWhen(halt.get.attempt) ++ Stream.eval_(guard.release)

          this
            .evalMap { o =>
              Deferred[F2, Unit].flatMap { halt =>
                haltRef
                  .getAndSet(halt.some)
                  .flatMap {
                    case None       => F2.unit
                    case Some(last) => last.complete(()) // interrupt the previous one
                  }
                  .as(runInner(o, halt))
              }
            }
            .parJoin(2)
      }
    })

  /**
    * Interleaves the two inputs nondeterministically. The output stream
    * halts after BOTH `s1` and `s2` terminate normally, or in the event
    * of an uncaught failure on either `s1` or `s2`. Has the property that
    * `merge(Stream.empty, s) == s` and `merge(raiseError(e), s)` will
    * eventually terminate with `raiseError(e)`, possibly after emitting some
    * elements of `s` first.
    *
    * The implementation always tries to pull one chunk from each side
    * before waiting for it to be consumed by resulting stream.
    * As such, there may be up to two chunks (one from each stream)
    * waiting to be processed while the resulting stream
    * is processing elements.
    *
    * Also note that if either side produces empty chunk,
    * the processing on that side continues,
    * w/o downstream requiring to consume result.
    *
    * If either side does not emit anything (i.e. as result of drain) that side
    * will continue to run even when the resulting stream did not ask for more data.
    *
    * Note that even when this is equivalent to `Stream(this, that).parJoinUnbounded`,
    * this implementation is little more efficient
    *
    * @example {{{
    * scala> import scala.concurrent.duration._, cats.effect.{ContextShift, IO, Timer}
    * scala> implicit val cs: ContextShift[IO] = IO.contextShift(scala.concurrent.ExecutionContext.Implicits.global)
    * scala> implicit val timer: Timer[IO] = IO.timer(scala.concurrent.ExecutionContext.Implicits.global)
    * scala> val s1 = Stream.awakeEvery[IO](500.millis).scan(0)((acc, _) => acc + 1)
    * scala> val s = s1.merge(Stream.sleep_[IO](250.millis) ++ s1)
    * scala> s.take(6).compile.toVector.unsafeRunSync
    * res0: Vector[Int] = Vector(0, 0, 1, 1, 2, 2)
    * }}}
    */
  def merge[F2[x] >: F[x], O2 >: O](
      that: Stream[F2, O2]
  )(implicit F2: Concurrent[F2]): Stream[F2, O2] =
    Stream.eval {
      Deferred[F2, Unit].flatMap { interrupt =>
        Deferred[F2, Either[Throwable, Unit]].flatMap { resultL =>
          Deferred[F2, Either[Throwable, Unit]].flatMap { resultR =>
            Ref.of[F2, Boolean](false).flatMap { otherSideDone =>
              Queue.unbounded[F2, Option[Stream[F2, O2]]].map { resultQ =>
                def runStream(
                    s: Stream[F2, O2],
                    whenDone: Deferred[F2, Either[Throwable, Unit]]
                ): F2[Unit] =
                  Semaphore(1).flatMap {
                    guard => // guarantee we process only single chunk at any given time from any given side.
                      s.chunks
                        .evalMap { chunk =>
                          guard.acquire >>
                            resultQ.enqueue1(Some(Stream.chunk(chunk).onFinalize(guard.release)))
                        }
                        .interruptWhen(interrupt.get.attempt)
                        .compile
                        .drain
                        .attempt
                        .flatMap { r =>
                          whenDone.complete(r) >> { // signal completion of our side before we will signal interruption, to make sure our result is always available to others
                            if (r.isLeft)
                              interrupt.complete(()).attempt.void // we need to attempt interruption in case the interrupt was already completed.
                            else
                              otherSideDone
                                .modify(prev => (true, prev))
                                .flatMap { otherDone =>
                                  if (otherDone)
                                    resultQ
                                      .enqueue1(None) // complete only if other side is done too.
                                  else F2.unit
                                }
                          }
                        }
                  }

                def resultStream: Stream[F2, O2] =
                  resultQ.dequeue.unNoneTerminate.flatten
                    .interruptWhen(interrupt.get.attempt)

                Stream.bracket(
                  F2.start(runStream(this, resultL)) >>
                    F2.start(runStream(that, resultR))
                ) { _ =>
                  interrupt
                    .complete(())
                    .attempt >> // interrupt so the upstreams have chance to complete
                    resultL.get.flatMap { left =>
                      resultR.get.flatMap { right =>
                        F2.fromEither(CompositeFailure.fromResults(left, right))
                      }
                    }
                } >> resultStream
              }
            }
          }
        }
      }
    }.flatten

  /** Like `merge`, but halts as soon as _either_ branch halts. */
  def mergeHaltBoth[F2[x] >: F[x]: Concurrent, O2 >: O](that: Stream[F2, O2]): Stream[F2, O2] =
    noneTerminate.merge(that.noneTerminate).unNoneTerminate

  /** Like `merge`, but halts as soon as the `s1` branch halts.
    *
    * Note: it is *not* guaranteed that the last element of the stream will come from `s1`.
    */
  def mergeHaltL[F2[x] >: F[x]: Concurrent, O2 >: O](that: Stream[F2, O2]): Stream[F2, O2] =
    noneTerminate.merge(that.map(Some(_))).unNoneTerminate

  /** Like `merge`, but halts as soon as the `s2` branch halts.
    *
    * Note: it is *not* guaranteed that the last element of the stream will come from `s2`.
    */
  def mergeHaltR[F2[x] >: F[x]: Concurrent, O2 >: O](that: Stream[F2, O2]): Stream[F2, O2] =
    that.mergeHaltL(this)

  /**
    * Emits each output wrapped in a `Some` and emits a `None` at the end of the stream.
    *
    * `s.noneTerminate.unNoneTerminate == s`
    *
    * @example {{{
    * scala> Stream(1,2,3).noneTerminate.toList
    * res0: List[Option[Int]] = List(Some(1), Some(2), Some(3), None)
    * }}}
    */
  def noneTerminate: Stream[F, Option[O]] = map(Some(_)) ++ Stream.emit(None)

  /**
    * Run `s2` after `this`, regardless of errors during `this`, then reraise any errors encountered during `this`.
    *
    * Note: this should *not* be used for resource cleanup! Use `bracket` or `onFinalize` instead.
    *
    * @example {{{
    * scala> Stream(1, 2, 3).onComplete(Stream(4, 5)).toList
    * res0: List[Int] = List(1, 2, 3, 4, 5)
    * }}}
    */
  def onComplete[F2[x] >: F[x], O2 >: O](s2: => Stream[F2, O2]): Stream[F2, O2] =
    handleErrorWith(e => s2 ++ new Stream(Pull.fail(e))) ++ s2

  /**
    * Runs the supplied effectful action at the end of this stream, regardless of how the stream terminates.
    */
  def onFinalize[F2[x] >: F[x]](f: F2[Unit])(implicit F2: Applicative[F2]): Stream[F2, O] =
    Stream.bracket(F2.unit)(_ => f) >> this

  /**
    * Like [[onFinalize]] but does not introduce a scope, allowing finalization to occur after
    * subsequent appends or other scope-preserving transformations.
    *
    * Scopes can be manually introduced via [[scope]] if desired.
    *
    * Example use case: `a.concurrently(b).onFinalizeWeak(f).compile.resource.use(g)`
    * In this example, use of `onFinalize` would result in `b` shutting down before
    * `g` is run, because `onFinalize` creates a scope, whose lifetime is extended
    * over the compiled resource. By using `onFinalizeWeak` instead, `f` is attached
    * to the scope governing `concurrently`.
    */
  def onFinalizeWeak[F2[x] >: F[x]](f: F2[Unit])(implicit F2: Applicative[F2]): Stream[F2, O] =
    onFinalizeCaseWeak(_ => f)

  /**
    * Like [[onFinalize]] but provides the reason for finalization as an `ExitCase[Throwable]`.
    */
  def onFinalizeCase[F2[x] >: F[x]](
      f: ExitCase[Throwable] => F2[Unit]
  )(implicit F2: Applicative[F2]): Stream[F2, O] =
    Stream.bracketCase(F2.unit)((_, ec) => f(ec)) >> this

  /**
    * Like [[onFinalizeCase]] but does not introduce a scope, allowing finalization to occur after
    * subsequent appends or other scope-preserving transformations.
    *
    * Scopes can be manually introduced via [[scope]] if desired.
    *
    * See [[onFinalizeWeak]] for more details on semantics.
    */
  def onFinalizeCaseWeak[F2[x] >: F[x]](
      f: ExitCase[Throwable] => F2[Unit]
  )(implicit F2: Applicative[F2]): Stream[F2, O] =
    new Stream(Pull.acquire[F2, Unit](F2.unit, (_, ec) => f(ec)).flatMap(_ => underlying))

  /**
    * Like [[Stream#evalMap]], but will evaluate effects in parallel, emitting the results
    * downstream in the same order as the input stream. The number of concurrent effects
    * is limited by the `maxConcurrent` parameter.
    *
    * See [[Stream#parEvalMapUnordered]] if there is no requirement to retain the order of
    * the original stream.
    *
    * @example {{{
    * scala> import cats.effect.{ContextShift, IO}
    * scala> implicit val cs: ContextShift[IO] = IO.contextShift(scala.concurrent.ExecutionContext.Implicits.global)
    * scala> Stream(1,2,3,4).covary[IO].parEvalMap(2)(i => IO(println(i))).compile.drain.unsafeRunSync
    * res0: Unit = ()
    * }}}
    */
  def parEvalMap[F2[x] >: F[x]: Concurrent, O2](
      maxConcurrent: Int
  )(f: O => F2[O2]): Stream[F2, O2] =
    Stream.eval(Queue.bounded[F2, Option[F2[Either[Throwable, O2]]]](maxConcurrent)).flatMap {
      queue =>
        Stream.eval(Deferred[F2, Unit]).flatMap { dequeueDone =>
          queue.dequeue.unNoneTerminate
            .evalMap(identity)
            .rethrow
            .onFinalize(dequeueDone.complete(()))
            .concurrently {
              evalMap { o =>
                Deferred[F2, Either[Throwable, O2]].flatMap { value =>
                  val enqueue =
                    queue.enqueue1(Some(value.get)).as {
                      Stream.eval(f(o).attempt).evalMap(value.complete)
                    }

                  Concurrent[F2].race(dequeueDone.get, enqueue).map {
                    case Left(())      => Stream.empty
                    case Right(stream) => stream
                  }
                }
              }.parJoin(maxConcurrent)
                .onFinalize(Concurrent[F2].race(dequeueDone.get, queue.enqueue1(None)).void)
            }
        }
    }

  /**
    * Like [[Stream#evalMap]], but will evaluate effects in parallel, emitting the results
    * downstream. The number of concurrent effects is limited by the `maxConcurrent` parameter.
    *
    * See [[Stream#parEvalMap]] if retaining the original order of the stream is required.
    *
    * @example {{{
    * scala> import cats.effect.{ContextShift, IO}
    * scala> implicit val cs: ContextShift[IO] = IO.contextShift(scala.concurrent.ExecutionContext.Implicits.global)
    * scala> Stream(1,2,3,4).covary[IO].parEvalMapUnordered(2)(i => IO(println(i))).compile.drain.unsafeRunSync
    * res0: Unit = ()
    * }}}
    */
  def parEvalMapUnordered[F2[x] >: F[x]: Concurrent, O2](
      maxConcurrent: Int
  )(f: O => F2[O2]): Stream[F2, O2] =
    map(o => Stream.eval(f(o))).parJoin(maxConcurrent)

  /**
<<<<<<< HEAD
=======
    * Nondeterministically merges a stream of streams (`outer`) in to a single stream,
    * opening at most `maxOpen` streams at any point in time.
    *
    * The outer stream is evaluated and each resulting inner stream is run concurrently,
    * up to `maxOpen` stream. Once this limit is reached, evaluation of the outer stream
    * is paused until one or more inner streams finish evaluating.
    *
    * When the outer stream stops gracefully, all inner streams continue to run,
    * resulting in a stream that will stop when all inner streams finish
    * their evaluation.
    *
    * When the outer stream fails, evaluation of all inner streams is interrupted
    * and the resulting stream will fail with same failure.
    *
    * When any of the inner streams fail, then the outer stream and all other inner
    * streams are interrupted, resulting in stream that fails with the error of the
    * stream that caused initial failure.
    *
    * Finalizers on each inner stream are run at the end of the inner stream,
    * concurrently with other stream computations.
    *
    * Finalizers on the outer stream are run after all inner streams have been pulled
    * from the outer stream but not before all inner streams terminate -- hence finalizers on the outer stream will run
    * AFTER the LAST finalizer on the very last inner stream.
    *
    * Finalizers on the returned stream are run after the outer stream has finished
    * and all open inner streams have finished.
    *
    * @param maxOpen    Maximum number of open inner streams at any time. Must be > 0.
    */
  def parJoin[F2[_], O2](
      maxOpen: Int
  )(implicit
      ev: O <:< Stream[F2, O2],
      ev2: F[Any] <:< F2[Any],
      F2: Concurrent[F2]
  ): Stream[F2, O2] = {
    assert(maxOpen > 0, "maxOpen must be > 0, was: " + maxOpen)
    val _ = (ev, ev2)
    val outer = this.asInstanceOf[Stream[F2, Stream[F2, O2]]]
    Stream.eval {
      SignallingRef(None: Option[Option[Throwable]]).flatMap { done =>
        Semaphore(maxOpen).flatMap { available =>
          SignallingRef(1L)
            .flatMap { running => // starts with 1 because outer stream is running by default
              Queue
                .synchronousNoneTerminated[F2, Chunk[O2]]
                .map {
                  outputQ => // sync queue assures we won't overload heap when resulting stream is not able to catchup with inner streams
                    // stops the join evaluation
                    // all the streams will be terminated. If err is supplied, that will get attached to any error currently present
                    def stop(rslt: Option[Throwable]): F2[Unit] =
                      done.update {
                        case rslt0 @ Some(Some(err0)) =>
                          rslt.fold[Option[Option[Throwable]]](rslt0) { err =>
                            Some(Some(CompositeFailure(err0, err)))
                          }
                        case _ => Some(rslt)
                      } >> outputQ.enqueue1(None)

                    val incrementRunning: F2[Unit] = running.update(_ + 1)
                    val decrementRunning: F2[Unit] =
                      running.modify { n =>
                        val now = n - 1
                        now -> (if (now == 0) stop(None) else F2.unit)
                      }.flatten

                    // runs inner stream
                    // each stream is forked.
                    // terminates when killSignal is true
                    // failures will be propagated through `done` Signal
                    // note that supplied scope's resources must be leased before the inner stream forks the execution to another thread
                    // and that it must be released once the inner stream terminates or fails.
                    def runInner(inner: Stream[F2, O2], outerScope: Scope[F2]): F2[Unit] =
                      F2.uncancelable {
                        outerScope.lease.flatMap {
                          case Some(lease) =>
                            available.acquire >>
                              incrementRunning >>
                              F2.start {
                                inner.chunks
                                  .evalMap(s => outputQ.enqueue1(Some(s)))
                                  .interruptWhen(
                                    done.map(_.nonEmpty)
                                  ) // must be AFTER enqueue to the sync queue, otherwise the process may hang to enqueue last item while being interrupted
                                  .compile
                                  .drain
                                  .attempt
                                  .flatMap { r =>
                                    lease.cancel.flatMap { cancelResult =>
                                      available.release >>
                                        (CompositeFailure.fromResults(r, cancelResult) match {
                                          case Right(()) => F2.unit
                                          case Left(err) =>
                                            stop(Some(err))
                                        }) >> decrementRunning
                                    }
                                  }
                              }.void

                          case None =>
                            F2.raiseError(
                              new Throwable("Outer scope is closed during inner stream startup")
                            )
                        }
                      }

                    // runs the outer stream, interrupts when kill == true, and then decrements the `running`
                    def runOuter: F2[Unit] =
                      outer
                        .flatMap { inner =>
                          Stream.getScope[F2].evalMap(outerScope => runInner(inner, outerScope))
                        }
                        .interruptWhen(done.map(_.nonEmpty))
                        .compile
                        .drain
                        .attempt
                        .flatMap {
                          case Left(err) => stop(Some(err)) >> decrementRunning
                          case Right(_)  => F2.unit >> decrementRunning
                        }

                    // awaits when all streams (outer + inner) finished,
                    // and then collects result of the stream (outer + inner) execution
                    def signalResult: F2[Unit] =
                      done.get.flatMap {
                        _.flatten
                          .fold[F2[Unit]](F2.unit)(F2.raiseError)
                      }

                    Stream
                      .bracket(F2.start(runOuter))(_ =>
                        stop(None) >> running.discrete
                          .dropWhile(_ > 0)
                          .take(1)
                          .compile
                          .drain >> signalResult
                      ) >>
                      outputQ.dequeue
                        .flatMap(Stream.chunk(_).covary[F2])
                }
            }
        }
      }
    }.flatten
  }

  /** Like [[parJoin]] but races all inner streams simultaneously. */
  def parJoinUnbounded[F2[_], O2](implicit
      ev: O <:< Stream[F2, O2],
      ev2: F[Any] <:< F2[Any],
      F2: Concurrent[F2]
  ): Stream[F2, O2] =
    parJoin(Int.MaxValue)

  /**
>>>>>>> 952c862c
    * Concurrent zip.
    *
    * It combines elements pairwise and in order like `zip`, but
    * instead of pulling from the left stream and then from the right
    * stream, it evaluates both pulls concurrently.
    * The resulting stream terminates when either stream terminates.
    *
    * The concurrency is bounded following a model of successive
    * races: both sides start evaluation of a single element
    * concurrently, and whichever finishes first waits for the other
    * to catch up and the resulting pair to be emitted, at which point
    * the process repeats. This means that no branch is allowed to get
    * ahead by more than one element.
    *
    * Notes:
    * - Effects within each stream are executed in order, they are
    *   only concurrent with respect to each other.
    * - The output of `parZip` is guaranteed to be the same as `zip`,
    *   although the order in which effects are executed differs.
    */
  def parZip[F2[x] >: F[x]: Concurrent, O2](that: Stream[F2, O2]): Stream[F2, (O, O2)] =
    Stream.parZip(this, that)

  /**
    * Like `parZip`, but combines elements pairwise with a function instead
    * of tupling them.
    */
  def parZipWith[F2[x] >: F[x]: Concurrent, O2 >: O, O3, O4](
      that: Stream[F2, O3]
  )(f: (O2, O3) => O4): Stream[F2, O4] =
    this.parZip(that).map(f.tupled)

  /** Pause this stream when `pauseWhenTrue` emits `true`, resuming when `false` is emitted. */
  def pauseWhen[F2[x] >: F[x]](
      pauseWhenTrue: Stream[F2, Boolean]
  )(implicit F2: Concurrent[F2]): Stream[F2, O] =
    pauseWhenTrue.noneTerminate.hold(Some(false)).flatMap { pauseSignal =>
      def pauseIfNeeded: F2[Unit] =
        pauseSignal.get.flatMap {
          case Some(false) => F2.pure(())
          case _           => pauseSignal.discrete.dropWhile(_.getOrElse(true)).take(1).compile.drain
        }

      chunks
        .flatMap { chunk =>
          Stream.eval(pauseIfNeeded) >>
            Stream.chunk(chunk)
        }
        .interruptWhen(pauseSignal.discrete.map(_.isEmpty))
    }

  /** Alias for `pauseWhen(pauseWhenTrue.discrete)`. */
  def pauseWhen[F2[x] >: F[x]: Concurrent](pauseWhenTrue: Signal[F2, Boolean]): Stream[F2, O] =
    pauseWhen(pauseWhenTrue.discrete)

  /** Alias for `prefetchN(1)`. */
  def prefetch[F2[x] >: F[x]: Concurrent]: Stream[F2, O] = prefetchN[F2](1)

  /**
    * Behaves like `identity`, but starts fetches up to `n` chunks in parallel with downstream
    * consumption, enabling processing on either side of the `prefetchN` to run in parallel.
    */
  def prefetchN[F2[x] >: F[x]: Concurrent](n: Int): Stream[F2, O] =
    Stream.eval(Queue.bounded[F2, Option[Chunk[O]]](n)).flatMap { queue =>
      queue.dequeue.unNoneTerminate
        .flatMap(Stream.chunk(_))
        .concurrently(chunks.noneTerminate.covary[F2].through(queue.enqueue))
    }

  /**
    * Rechunks the stream such that output chunks are within `[inputChunk.size * minFactor, inputChunk.size * maxFactor]`.
    * The pseudo random generator is deterministic based on the supplied seed.
    */
  def rechunkRandomlyWithSeed[F2[x] >: F[x]](minFactor: Double, maxFactor: Double)(
      seed: Long
  ): Stream[F2, O] =
    Stream.suspend {
      assert(maxFactor >= minFactor, "maxFactor should be greater or equal to minFactor")
      val random = new scala.util.Random(seed)
      def factor: Double = Math.abs(random.nextInt()) % (maxFactor - minFactor) + minFactor

      def go(acc: Chunk.Queue[O], size: Option[Int], s: Stream[F2, Chunk[O]]): Pull[F2, O, Unit] = {
        def nextSize(chunk: Chunk[O]): Pull[F2, INothing, Int] =
          size match {
            case Some(size) => Pull.pure(size)
            case None       => Pull.pure((factor * chunk.size).toInt)
          }

        s.pull.uncons1.flatMap {
          case Some((hd, tl)) =>
            nextSize(hd).flatMap { size =>
              if (acc.size < size) go(acc :+ hd, size.some, tl)
              else if (acc.size == size)
                Pull.output(acc.toChunk) >> go(Chunk.Queue(hd), size.some, tl)
              else {
                val (out, rem) = acc.toChunk.splitAt(size - 1)
                Pull.output(out) >> go(Chunk.Queue(rem, hd), None, tl)
              }
            }
          case None =>
            Pull.output(acc.toChunk)
        }
      }

      go(Chunk.Queue.empty, None, chunks).stream
    }

  /**
    * Rechunks the stream such that output chunks are within [inputChunk.size * minFactor, inputChunk.size * maxFactor].
    */
  def rechunkRandomly[F2[x] >: F[x]: Sync](
      minFactor: Double = 0.1,
      maxFactor: Double = 2.0
  ): Stream[F2, O] =
    Stream.suspend(this.rechunkRandomlyWithSeed[F2](minFactor, maxFactor)(System.nanoTime()))

  /** Alias for [[fold1]]. */
  def reduce[O2 >: O](f: (O2, O2) => O2): Stream[F, O2] = fold1(f)

  /**
    * Reduces this stream with the Semigroup for `O`.
    *
    * @example {{{
    * scala> import cats.implicits._
    * scala> Stream("The", "quick", "brown", "fox").intersperse(" ").reduceSemigroup.toList
    * res0: List[String] = List(The quick brown fox)
    * }}}
    */
  def reduceSemigroup[O2 >: O](implicit S: Semigroup[O2]): Stream[F, O2] =
    reduce[O2](S.combine(_, _))

  /**
    * Repartitions the input with the function `f`. On each step `f` is applied
    * to the input and all elements but the last of the resulting sequence
    * are emitted. The last element is then appended to the next input using the
    * Semigroup `S`.
    *
    * @example {{{
    * scala> import cats.implicits._
    * scala> Stream("Hel", "l", "o Wor", "ld").repartition(s => Chunk.array(s.split(" "))).toList
    * res0: List[String] = List(Hello, World)
    * }}}
    */
  def repartition[O2 >: O](f: O2 => Chunk[O2])(implicit S: Semigroup[O2]): Stream[F, O2] =
    this.pull
      .scanChunks(Option.empty[O2]) { (carry, chunk) =>
        val (out, (_, c2)) = chunk
          .scanLeftCarry((Chunk.empty[O2], carry)) {
            case ((_, carry), o) =>
              val o2: O2 = carry.fold(o: O2)(S.combine(_, o))
              val partitions: Chunk[O2] = f(o2)
              if (partitions.isEmpty) partitions -> None
              else if (partitions.size == 1) Chunk.empty -> partitions.last
              else
                partitions.take(partitions.size - 1) -> partitions.last
          }
        (c2, out.flatMap { case (o, _) => o })
      }
      .flatMap {
        case Some(carry) => Pull.output1(carry)
        case None        => Pull.done
      }
      .stream

  /**
    * Repeat this stream an infinite number of times.
    *
    * `s.repeat == s ++ s ++ s ++ ...`
    *
    * @example {{{
    * scala> Stream(1,2,3).repeat.take(8).toList
    * res0: List[Int] = List(1, 2, 3, 1, 2, 3, 1, 2)
    * }}}
    */
  def repeat: Stream[F, O] =
    this ++ repeat

  /**
    * Repeat this stream a given number of times.
    *
    * `s.repeatN(n) == s ++ s ++ s ++ ... (n times)`
    *
    * @example {{{
    * scala> Stream(1,2,3).repeatN(3).take(100).toList
    * res0: List[Int] = List(1, 2, 3, 1, 2, 3, 1, 2, 3)
    * }}}
    */
  def repeatN(n: Long): Stream[F, O] = {
    require(n > 0, "n must be > 0") // same behaviour as sliding
    if (n > 1) this ++ repeatN(n - 1)
    else this
  }

  /**
    * Converts a `Stream[F,Either[Throwable,O]]` to a `Stream[F,O]`, which emits right values and fails upon the first `Left(t)`.
    * Preserves chunkiness.
    *
    * @example {{{
    * scala> Stream(Right(1), Right(2), Left(new RuntimeException), Right(3)).rethrow[cats.effect.IO, Int].handleErrorWith(_ => Stream(-1)).compile.toList.unsafeRunSync
    * res0: List[Int] = List(-1)
    * }}}
    */
  def rethrow[F2[x] >: F[x], O2](implicit
      ev: O <:< Either[Throwable, O2],
      rt: RaiseThrowable[F2]
  ): Stream[F2, O2] = {
    val _ = ev // Convince scalac that ev is used
    this.asInstanceOf[Stream[F, Either[Throwable, O2]]].chunks.flatMap { c =>
      val firstError = c.collectFirst { case Left(err) => err }
      firstError match {
        case None    => Stream.chunk(c.collect { case Right(i) => i })
        case Some(h) => Stream.raiseError[F2](h)
      }
    }
  }

  /**
    * Left fold which outputs all intermediate results.
    *
    * @example {{{
    * scala> Stream(1,2,3,4).scan(0)(_ + _).toList
    * res0: List[Int] = List(0, 1, 3, 6, 10)
    * }}}
    *
    * More generally:
    *   `Stream().scan(z)(f) == Stream(z)`
    *   `Stream(x1).scan(z)(f) == Stream(z, f(z,x1))`
    *   `Stream(x1,x2).scan(z)(f) == Stream(z, f(z,x1), f(f(z,x1),x2))`
    *   etc
    */
  def scan[O2](z: O2)(f: (O2, O) => O2): Stream[F, O2] =
    (Pull.output1(z) >> scan_(z)(f)).stream

  private def scan_[O2](z: O2)(f: (O2, O) => O2): Pull[F, O2, Unit] =
    this.pull.uncons.flatMap {
      case None => Pull.done
      case Some((hd, tl)) =>
        val (out, carry) = hd.scanLeftCarry(z)(f)
        Pull.output(out) >> tl.scan_(carry)(f)
    }

  /**
    * Like `[[scan]]`, but uses the first element of the stream as the seed.
    *
    * @example {{{
    * scala> Stream(1,2,3,4).scan1(_ + _).toList
    * res0: List[Int] = List(1, 3, 6, 10)
    * }}}
    */
  def scan1[O2 >: O](f: (O2, O2) => O2): Stream[F, O2] =
    this.pull.uncons1.flatMap {
      case None           => Pull.done
      case Some((hd, tl)) => Pull.output1(hd) >> tl.scan_(hd: O2)(f)
    }.stream

  /**
    * Like `scan` but `f` is applied to each chunk of the source stream.
    * The resulting chunk is emitted and the result of the chunk is used in the
    * next invocation of `f`.
    *
    * Many stateful pipes can be implemented efficiently (i.e., supporting fusion) with this method.
    */
  def scanChunks[S, O2 >: O, O3](init: S)(f: (S, Chunk[O2]) => (S, Chunk[O3])): Stream[F, O3] =
    scanChunksOpt(init)(s => Some(c => f(s, c)))

  /**
    * More general version of `scanChunks` where the current state (i.e., `S`) can be inspected
    * to determine if another chunk should be pulled or if the stream should terminate.
    * Termination is signaled by returning `None` from `f`. Otherwise, a function which consumes
    * the next chunk is returned wrapped in `Some`.
    *
    * @example {{{
    * scala> def take[F[_],O](s: Stream[F,O], n: Int): Stream[F,O] =
    *      |   s.scanChunksOpt(n) { n => if (n <= 0) None else Some((c: Chunk[O]) => if (c.size < n) (n - c.size, c) else (0, c.take(n))) }
    * scala> take(Stream.range(0,100), 5).toList
    * res0: List[Int] = List(0, 1, 2, 3, 4)
    * }}}
    */
  def scanChunksOpt[S, O2 >: O, O3](
      init: S
  )(f: S => Option[Chunk[O2] => (S, Chunk[O3])]): Stream[F, O3] =
    this.pull.scanChunksOpt(init)(f).void.stream

  /**
    * Alias for `map(f).scanMonoid`.
    *
    * @example {{{
    * scala> import cats.implicits._
    * scala> Stream("a", "aa", "aaa", "aaaa").scanMap(_.length).toList
    * res0: List[Int] = List(0, 1, 3, 6, 10)
    * }}}
    */
  def scanMap[O2](f: O => O2)(implicit O2: Monoid[O2]): Stream[F, O2] =
    scan(O2.empty)((acc, el) => acc |+| f(el))

  /**
    * Folds this stream with the monoid for `O` while emitting all intermediate results.
    *
    * @example {{{
    * scala> import cats.implicits._
    * scala> Stream(1, 2, 3, 4).scanMonoid.toList
    * res0: List[Int] = List(0, 1, 3, 6, 10)
    * }}}
    */
  def scanMonoid[O2 >: O](implicit O: Monoid[O2]): Stream[F, O2] =
    scan(O.empty)(O.combine)

  /**
    * Introduces an explicit scope.
    *
    * Scopes are normally introduced automatically, when using `bracket` or similar
    * operations that acquire resources and run finalizers. Manual scope introduction
    * is useful when using [[onFinalizeWeak]]/[[onFinalizeCaseWeak]], where no scope
    * is introduced.
    */
  def scope: Stream[F, O] =
    new Stream(Pull.scope(underlying))

  /**
    * Writes this stream to the supplied `PrintStream`, converting each element to a `String` via `Show`.
    *
    * Note: printing to the `PrintStream` is performed *synchronously*.
    * Use `showLinesAsync(out, blocker)` if synchronous writes are a concern.
    */
  def showLines[F2[x] >: F[x], O2 >: O](
      out: PrintStream
  )(implicit F: Sync[F2], showO: Show[O2]): Stream[F2, Unit] =
    covaryAll[F2, O2].map(_.show).lines(out)

  /**
    * Writes this stream to the supplied `PrintStream`, converting each element to a `String` via `Show`.
    *
    * Note: printing to the `PrintStream` is performed on the supplied blocking execution context.
    */
  def showLinesAsync[F2[x] >: F[x]: Sync: ContextShift, O2 >: O: Show](
      out: PrintStream,
      blocker: Blocker
  ): Stream[F2, Unit] =
    covaryAll[F2, O2].map(_.show).linesAsync(out, blocker)

  /**
    * Writes this stream to standard out, converting each element to a `String` via `Show`.
    *
    * Note: printing to standard out is performed *synchronously*.
    * Use `showLinesStdOutAsync(blockingEc)` if synchronous writes are a concern.
    */
  def showLinesStdOut[F2[x] >: F[x], O2 >: O](implicit
      F: Sync[F2],
      showO: Show[O2]
  ): Stream[F2, Unit] =
    showLines[F2, O2](Console.out)

  /**
    * Writes this stream to standard out, converting each element to a `String` via `Show`.
    *
    * Note: printing to the `PrintStream` is performed on the supplied blocking execution context.
    */
  def showLinesStdOutAsync[F2[x] >: F[x]: Sync: ContextShift, O2 >: O: Show](
      blocker: Blocker
  ): Stream[F2, Unit] =
    showLinesAsync[F2, O2](Console.out, blocker)

  /**
    * Groups inputs in fixed size chunks by passing a "sliding window"
    * of size `n` over them. If the input contains less than or equal to
    * `n` elements, only one chunk of this size will be emitted.
    *
    * @example {{{
    * scala> Stream(1, 2, 3, 4).sliding(2).toList
    * res0: List[scala.collection.immutable.Queue[Int]] = List(Queue(1, 2), Queue(2, 3), Queue(3, 4))
    * }}}
    * @throws scala.IllegalArgumentException if `n` <= 0
    */
  def sliding(n: Int): Stream[F, collection.immutable.Queue[O]] = {
    require(n > 0, "n must be > 0")
    def go(
        window: collection.immutable.Queue[O],
        s: Stream[F, O]
    ): Pull[F, collection.immutable.Queue[O], Unit] =
      s.pull.uncons.flatMap {
        case None => Pull.done
        case Some((hd, tl)) =>
          val (out, carry) = hd.scanLeftCarry(window)((w, i) => w.dequeue._2.enqueue(i))
          Pull.output(out) >> go(carry, tl)
      }
    this.pull
      .unconsN(n, true)
      .flatMap {
        case None => Pull.done
        case Some((hd, tl)) =>
          val window = hd.foldLeft(collection.immutable.Queue.empty[O])(_.enqueue(_))
          Pull.output1(window) >> go(window, tl)
      }
      .stream
  }

  /**
    * Starts this stream and cancels it as finalization of the returned stream.
    */
  def spawn[F2[x] >: F[x]: Concurrent]: Stream[F2, Fiber[F2, Unit]] =
    Stream.supervise(this.covary[F2].compile.drain)

  /**
    * Breaks the input into chunks where the delimiter matches the predicate.
    * The delimiter does not appear in the output. Two adjacent delimiters in the
    * input result in an empty chunk in the output.
    *
    * @example {{{
    * scala> Stream.range(0, 10).split(_ % 4 == 0).toList
    * res0: List[Chunk[Int]] = List(empty, Chunk(1, 2, 3), Chunk(5, 6, 7), Chunk(9))
    * }}}
    */
  def split(f: O => Boolean): Stream[F, Chunk[O]] = {
    def go(buffer: Chunk.Queue[O], s: Stream[F, O]): Pull[F, Chunk[O], Unit] =
      s.pull.uncons.flatMap {
        case Some((hd, tl)) =>
          hd.indexWhere(f) match {
            case None => go(buffer :+ hd, tl)
            case Some(idx) =>
              val pfx = hd.take(idx)
              val b2 = buffer :+ pfx
              Pull.output1(b2.toChunk) >> go(Chunk.Queue.empty, tl.cons(hd.drop(idx + 1)))
          }
        case None =>
          if (buffer.nonEmpty) Pull.output1(buffer.toChunk)
          else Pull.done
      }
    go(Chunk.Queue.empty, this).stream
  }

  /**
    * Emits all elements of the input except the first one.
    *
    * @example {{{
    * scala> Stream(1,2,3).tail.toList
    * res0: List[Int] = List(2, 3)
    * }}}
    */
  def tail: Stream[F, O] = drop(1)

  /**
    * Emits the first `n` elements of this stream.
    *
    * @example {{{
    * scala> Stream.range(0,1000).take(5).toList
    * res0: List[Int] = List(0, 1, 2, 3, 4)
    * }}}
    */
  def take(n: Long): Stream[F, O] = this.pull.take(n).void.stream

  /**
    * Emits the last `n` elements of the input.
    *
    * @example {{{
    * scala> Stream.range(0,1000).takeRight(5).toList
    * res0: List[Int] = List(995, 996, 997, 998, 999)
    * }}}
    */
  def takeRight(n: Int): Stream[F, O] =
    this.pull
      .takeRight(n)
      .flatMap(cq =>
        cq.chunks.foldLeft(Pull.done: Pull[F, O, Unit])((acc, c) => acc >> Pull.output(c))
      )
      .stream

  /**
    * Like [[takeWhile]], but emits the first value which tests false.
    *
    * @example {{{
    * scala> Stream.range(0,1000).takeThrough(_ != 5).toList
    * res0: List[Int] = List(0, 1, 2, 3, 4, 5)
    * }}}
    */
  def takeThrough(p: O => Boolean): Stream[F, O] =
    this.pull.takeThrough(p).void.stream

  /**
    * Emits the longest prefix of the input for which all elements test true according to `f`.
    *
    * @example {{{
    * scala> Stream.range(0,1000).takeWhile(_ != 5).toList
    * res0: List[Int] = List(0, 1, 2, 3, 4)
    * }}}
    */
  def takeWhile(p: O => Boolean, takeFailure: Boolean = false): Stream[F, O] =
    this.pull.takeWhile(p, takeFailure).void.stream

  /**
    * Transforms this stream using the given `Pipe`.
    *
    * @example {{{
    * scala> Stream("Hello", "world").through(text.utf8Encode).toVector.toArray
    * res0: Array[Byte] = Array(72, 101, 108, 108, 111, 119, 111, 114, 108, 100)
    * }}}
    */
  def through[F2[x] >: F[x], O2](f: Stream[F, O] => Stream[F2, O2]): Stream[F2, O2] = f(this)

  /** Transforms this stream and `s2` using the given `Pipe2`. */
  def through2[F2[x] >: F[x], O2, O3](
      s2: Stream[F2, O2]
  )(f: (Stream[F, O], Stream[F2, O2]) => Stream[F2, O3]): Stream[F2, O3] =
    f(this, s2)

  /** Fails this stream with a [[TimeoutException]] if it does not complete within given `timeout`. */
  def timeout[F2[x] >: F[x]: Concurrent: Timer](
      timeout: FiniteDuration
  ): Stream[F2, O] =
    this.interruptWhen(
      Timer[F2]
        .sleep(timeout)
        .as(Left(new TimeoutException(s"Timed out after $timeout")))
        .widen[Either[Throwable, Unit]]
    )

  /**
    * Translates effect type from `F` to `G` using the supplied `FunctionK`.
    *
    * Note: the resulting stream is *not* interruptible in all cases. To get an interruptible
    * stream, `translateInterruptible` instead, which requires a `Concurrent[G]` instance.
    */
  def translate[F2[x] >: F[x], G[_]](u: F2 ~> G): Stream[G, O] =
    new Stream(Pull.translate[F2, G, O](underlying, u))

  /**
    * Translates effect type from `F` to `G` using the supplied `FunctionK`.
    */
  def translateInterruptible[F2[x] >: F[x], G[_]: Concurrent](u: F2 ~> G): Stream[G, O] =
    new Stream(
      Pull.translate[F2, G, O](underlying, u)(TranslateInterrupt.interruptibleInstance[G])
    )

  /**
    * Converts the input to a stream of 1-element chunks.
    *
    * @example {{{
    * scala> (Stream(1,2,3) ++ Stream(4,5,6)).unchunk.chunks.toList
    * res0: List[Chunk[Int]] = List(Chunk(1), Chunk(2), Chunk(3), Chunk(4), Chunk(5), Chunk(6))
    * }}}
    */
  def unchunk: Stream[F, O] =
    this.repeatPull {
      _.uncons1.flatMap {
        case None           => Pull.pure(None)
        case Some((hd, tl)) => Pull.output1(hd).as(Some(tl))
      }
    }

  /**
    * Filters any 'None'.
    *
    * @example {{{
    * scala> Stream(Some(1), Some(2), None, Some(3), None).unNone.toList
    * res0: List[Int] = List(1, 2, 3)
    * }}}
    */
  def unNone[O2](implicit ev: O <:< Option[O2]): Stream[F, O2] = {
    val _ = ev // Convince scalac that ev is used
    this.asInstanceOf[Stream[F, Option[O2]]].collect { case Some(o2) => o2 }
  }

  /**
    * Halts the input stream at the first `None`.
    *
    * @example {{{
    * scala> Stream(Some(1), Some(2), None, Some(3), None).unNoneTerminate.toList
    * res0: List[Int] = List(1, 2)
    * }}}
    */
  def unNoneTerminate[O2](implicit ev: O <:< Option[O2]): Stream[F, O2] =
    this.repeatPull {
      _.uncons.flatMap {
        case None => Pull.pure(None)
        case Some((hd, tl)) =>
          hd.indexWhere(_.isEmpty) match {
            case Some(0)   => Pull.pure(None)
            case Some(idx) => Pull.output(hd.take(idx).map(_.get)).as(None)
            case None      => Pull.output(hd.map(_.get)).as(Some(tl))
          }
      }
    }

  /**
    * Alias for [[filter]]
    * Implemented to enable filtering in for comprehensions
    */
  def withFilter(f: O => Boolean) = this.filter(f)

  private type ZipWithCont[G[_], I, O2, R] =
    Either[(Chunk[I], Stream[G, I]), Stream[G, I]] => Pull[G, O2, Option[R]]

  private def zipWith_[F2[x] >: F[x], O2 >: O, O3, O4](that: Stream[F2, O3])(
      k1: ZipWithCont[F2, O2, O4, INothing],
      k2: ZipWithCont[F2, O3, O4, INothing]
  )(f: (O2, O3) => O4): Stream[F2, O4] = {
    def go(
        leg1: Stream.StepLeg[F2, O2],
        leg2: Stream.StepLeg[F2, O3]
    ): Pull[F2, O4, Option[INothing]] = {
      val l1h = leg1.head
      val l2h = leg2.head
      val out = l1h.zipWith(l2h)(f)
      Pull.output(out) >> {
        if (l1h.size > l2h.size) {
          val extra1 = l1h.drop(l2h.size)
          leg2.stepLeg.flatMap {
            case None      => k1(Left((extra1, leg1.stream)))
            case Some(tl2) => go(leg1.setHead(extra1), tl2)
          }
        } else {
          val extra2 = l2h.drop(l1h.size)
          leg1.stepLeg.flatMap {
            case None      => k2(Left((extra2, leg2.stream)))
            case Some(tl1) => go(tl1, leg2.setHead(extra2))
          }
        }
      }
    }

    covaryAll[F2, O2].pull.stepLeg
      .flatMap {
        case Some(leg1) =>
          that.pull.stepLeg
            .flatMap {
              case Some(leg2) => go(leg1, leg2)
              case None       => k1(Left((leg1.head, leg1.stream)))
            }

        case None => k2(Right(that))
      }
      .void
      .stream
  }

  /**
    * Determinsitically zips elements, terminating when the ends of both branches
    * are reached naturally, padding the left branch with `pad1` and padding the right branch
    * with `pad2` as necessary.
    *
    * @example {{{
    * scala> Stream(1,2,3).zipAll(Stream(4,5,6,7))(0,0).toList
    * res0: List[(Int,Int)] = List((1,4), (2,5), (3,6), (0,7))
    * }}}
    */
  def zipAll[F2[x] >: F[x], O2 >: O, O3](
      that: Stream[F2, O3]
  )(pad1: O2, pad2: O3): Stream[F2, (O2, O3)] =
    zipAllWith[F2, O2, O3, (O2, O3)](that)(pad1, pad2)(Tuple2.apply)

  /**
    * Determinsitically zips elements with the specified function, terminating
    * when the ends of both branches are reached naturally, padding the left
    * branch with `pad1` and padding the right branch with `pad2` as necessary.
    *
    * @example {{{
    * scala> Stream(1,2,3).zipAllWith(Stream(4,5,6,7))(0, 0)(_ + _).toList
    * res0: List[Int] = List(5, 7, 9, 7)
    * }}}
    */
  def zipAllWith[F2[x] >: F[x], O2 >: O, O3, O4](
      that: Stream[F2, O3]
  )(pad1: O2, pad2: O3)(f: (O2, O3) => O4): Stream[F2, O4] = {
    def cont1(
        z: Either[(Chunk[O2], Stream[F2, O2]), Stream[F2, O2]]
    ): Pull[F2, O4, Option[INothing]] = {
      def contLeft(s: Stream[F2, O2]): Pull[F2, O4, Option[INothing]] =
        s.pull.uncons.flatMap {
          case None => Pull.pure(None)
          case Some((hd, tl)) =>
            Pull.output(hd.map(o => f(o, pad2))) >> contLeft(tl)
        }
      z match {
        case Left((hd, tl)) =>
          Pull.output(hd.map(o => f(o, pad2))) >> contLeft(tl)
        case Right(h) => contLeft(h)
      }
    }
    def cont2(
        z: Either[(Chunk[O3], Stream[F2, O3]), Stream[F2, O3]]
    ): Pull[F2, O4, Option[INothing]] = {
      def contRight(s: Stream[F2, O3]): Pull[F2, O4, Option[INothing]] =
        s.pull.uncons.flatMap {
          case None => Pull.pure(None)
          case Some((hd, tl)) =>
            Pull.output(hd.map(o2 => f(pad1, o2))) >> contRight(tl)
        }
      z match {
        case Left((hd, tl)) =>
          Pull.output(hd.map(o2 => f(pad1, o2))) >> contRight(tl)
        case Right(h) => contRight(h)
      }
    }
    zipWith_[F2, O2, O3, O4](that)(cont1, cont2)(f)
  }

  /**
    * Determinsitically zips elements, terminating when the end of either branch is reached naturally.
    *
    * @example {{{
    * scala> Stream(1, 2, 3).zip(Stream(4, 5, 6, 7)).toList
    * res0: List[(Int,Int)] = List((1,4), (2,5), (3,6))
    * }}}
    */
  def zip[F2[x] >: F[x], O2](that: Stream[F2, O2]): Stream[F2, (O, O2)] =
    zipWith(that)(Tuple2.apply)

  /**
    * Like `zip`, but selects the right values only.
    * Useful with timed streams, the example below will emit a number every 100 milliseconds.
    *
    * @example {{{
    * scala> import scala.concurrent.duration._, cats.effect.{ContextShift, IO, Timer}
    * scala> implicit val cs: ContextShift[IO] = IO.contextShift(scala.concurrent.ExecutionContext.Implicits.global)
    * scala> implicit val timer: Timer[IO] = IO.timer(scala.concurrent.ExecutionContext.Implicits.global)
    * scala> val s = Stream.fixedDelay(100.millis) zipRight Stream.range(0, 5)
    * scala> s.compile.toVector.unsafeRunSync
    * res0: Vector[Int] = Vector(0, 1, 2, 3, 4)
    * }}}
    */
  def zipRight[F2[x] >: F[x], O2](that: Stream[F2, O2]): Stream[F2, O2] =
    zipWith(that)((_, y) => y)

  /**
    * Like `zip`, but selects the left values only.
    * Useful with timed streams, the example below will emit a number every 100 milliseconds.
    *
    * @example {{{
    * scala> import scala.concurrent.duration._, cats.effect.{ContextShift, IO, Timer}
    * scala> implicit val cs: ContextShift[IO] = IO.contextShift(scala.concurrent.ExecutionContext.Implicits.global)
    * scala> implicit val timer: Timer[IO] = IO.timer(scala.concurrent.ExecutionContext.Implicits.global)
    * scala> val s = Stream.range(0, 5) zipLeft Stream.fixedDelay(100.millis)
    * scala> s.compile.toVector.unsafeRunSync
    * res0: Vector[Int] = Vector(0, 1, 2, 3, 4)
    * }}}
    */
  def zipLeft[F2[x] >: F[x], O2](that: Stream[F2, O2]): Stream[F2, O] =
    zipWith(that)((x, _) => x)

  /**
    * Determinsitically zips elements using the specified function,
    * terminating when the end of either branch is reached naturally.
    *
    * @example {{{
    * scala> Stream(1, 2, 3).zipWith(Stream(4, 5, 6, 7))(_ + _).toList
    * res0: List[Int] = List(5, 7, 9)
    * }}}
    */
  def zipWith[F2[x] >: F[x], O2 >: O, O3, O4](
      that: Stream[F2, O3]
  )(f: (O2, O3) => O4): Stream[F2, O4] =
    zipWith_[F2, O2, O3, O4](that)(_ => Pull.pure(None), _ => Pull.pure(None))(f)

  /**
    * Zips the elements of the input stream with its indices, and returns the new stream.
    *
    * @example {{{
    * scala> Stream("The", "quick", "brown", "fox").zipWithIndex.toList
    * res0: List[(String,Long)] = List((The,0), (quick,1), (brown,2), (fox,3))
    * }}}
    */
  def zipWithIndex: Stream[F, (O, Long)] =
    this.scanChunks(0L) { (index, c) =>
      var idx = index
      val out = c.map { o =>
        val r = (o, idx)
        idx += 1
        r
      }
      (idx, out)
    }

  /**
    * Zips each element of this stream with the next element wrapped into `Some`.
    * The last element is zipped with `None`.
    *
    * @example {{{
    * scala> Stream("The", "quick", "brown", "fox").zipWithNext.toList
    * res0: List[(String,Option[String])] = List((The,Some(quick)), (quick,Some(brown)), (brown,Some(fox)), (fox,None))
    * }}}
    */
  def zipWithNext: Stream[F, (O, Option[O])] = {
    def go(last: O, s: Stream[F, O]): Pull[F, (O, Option[O]), Unit] =
      s.pull.uncons.flatMap {
        case None => Pull.output1((last, None))
        case Some((hd, tl)) =>
          val (newLast, out) = hd.mapAccumulate(last) {
            case (prev, next) => (next, (prev, Some(next)))
          }
          Pull.output(out) >> go(newLast, tl)
      }
    this.pull.uncons1.flatMap {
      case Some((hd, tl)) => go(hd, tl)
      case None           => Pull.done
    }.stream
  }

  /**
    * Zips each element of this stream with the previous element wrapped into `Some`.
    * The first element is zipped with `None`.
    *
    * @example {{{
    * scala> Stream("The", "quick", "brown", "fox").zipWithPrevious.toList
    * res0: List[(Option[String],String)] = List((None,The), (Some(The),quick), (Some(quick),brown), (Some(brown),fox))
    * }}}
    */
  def zipWithPrevious: Stream[F, (Option[O], O)] =
    mapAccumulate[Option[O], (Option[O], O)](None) {
      case (prev, next) => (Some(next), (prev, next))
    }.map { case (_, prevNext) => prevNext }

  /**
    * Zips each element of this stream with its previous and next element wrapped into `Some`.
    * The first element is zipped with `None` as the previous element,
    * the last element is zipped with `None` as the next element.
    *
    * @example {{{
    * scala> Stream("The", "quick", "brown", "fox").zipWithPreviousAndNext.toList
    * res0: List[(Option[String],String,Option[String])] = List((None,The,Some(quick)), (Some(The),quick,Some(brown)), (Some(quick),brown,Some(fox)), (Some(brown),fox,None))
    * }}}
    */
  def zipWithPreviousAndNext: Stream[F, (Option[O], O, Option[O])] =
    zipWithPrevious.zipWithNext.map {
      case ((prev, that), None)            => (prev, that, None)
      case ((prev, that), Some((_, next))) => (prev, that, Some(next))
    }

  /**
    * Zips the input with a running total according to `S`, up to but not including the current element. Thus the initial
    * `z` value is the first emitted to the output:
    *
    * @example {{{
    * scala> Stream("uno", "dos", "tres", "cuatro").zipWithScan(0)(_ + _.length).toList
    * res0: List[(String,Int)] = List((uno,0), (dos,3), (tres,6), (cuatro,10))
    * }}}
    * @see [[zipWithScan1]]
    */
  def zipWithScan[O2](z: O2)(f: (O2, O) => O2): Stream[F, (O, O2)] =
    this
      .mapAccumulate(z) { (s, o) =>
        val s2 = f(s, o)
        (s2, (o, s))
      }
      .map(_._2)

  /**
    * Zips the input with a running total according to `S`, including the current element. Thus the initial
    * `z` value is the first emitted to the output:
    *
    * @example {{{
    * scala> Stream("uno", "dos", "tres", "cuatro").zipWithScan1(0)(_ + _.length).toList
    * res0: List[(String, Int)] = List((uno,3), (dos,6), (tres,10), (cuatro,16))
    * }}}
    * @see [[zipWithScan]]
    */
  def zipWithScan1[O2](z: O2)(f: (O2, O) => O2): Stream[F, (O, O2)] =
    this
      .mapAccumulate(z) { (s, o) =>
        val s2 = f(s, o)
        (s2, (o, s2))
      }
      .map(_._2)

  override def toString: String = "Stream(..)"
}

object Stream extends StreamLowPriority {

  /** Creates a pure stream that emits the supplied values. To convert to an effectful stream, use `covary`. */
  def apply[F[x] >: Pure[x], O](os: O*): Stream[F, O] = emits(os)

  /**
    * Creates a single element stream that gets its value by evaluating the supplied effect. If the effect fails, a `Left`
    * is emitted. Otherwise, a `Right` is emitted.
    *
    * Use [[eval]] instead if a failure while evaluating the effect should fail the stream.
    *
    * @example {{{
    * scala> import cats.effect.IO
    * scala> Stream.attemptEval(IO(10)).compile.toVector.unsafeRunSync
    * res0: Vector[Either[Throwable,Int]] = Vector(Right(10))
    * scala> Stream.attemptEval(IO(throw new RuntimeException)).compile.toVector.unsafeRunSync
    * res1: Vector[Either[Throwable,Nothing]] = Vector(Left(java.lang.RuntimeException))
    * }}}
    */
  def attemptEval[F[x] >: Pure[x], O](fo: F[O]): Stream[F, Either[Throwable, O]] =
    new Stream(Pull.attemptEval(fo).flatMap(Pull.output1))

  /**
    * Light weight alternative to `awakeEvery` that sleeps for duration `d` before each pulled element.
    */
  def awakeDelay[F[x] >: Pure[x]](
      d: FiniteDuration
  )(implicit timer: Timer[F], F: Functor[F]): Stream[F, FiniteDuration] =
    Stream.eval(timer.clock.monotonic(NANOSECONDS)).flatMap { start =>
      fixedDelay[F](d) >> Stream
        .eval(timer.clock.monotonic(NANOSECONDS).map(now => (now - start).nanos))
    }

  /**
    * Discrete stream that every `d` emits elapsed duration
    * since the start time of stream consumption.
    *
    * For example: `awakeEvery[IO](5 seconds)` will
    * return (approximately) `5s, 10s, 15s`, and will lie dormant
    * between emitted values.
    *
    * @param d FiniteDuration between emits of the resulting stream
    */
  def awakeEvery[F[x] >: Pure[x]](
      d: FiniteDuration
  )(implicit timer: Timer[F], F: Functor[F]): Stream[F, FiniteDuration] =
    Stream.eval(timer.clock.monotonic(NANOSECONDS)).flatMap { start =>
      fixedRate[F](d) >> Stream
        .eval(timer.clock.monotonic(NANOSECONDS).map(now => (now - start).nanos))
    }

  /**
    * Creates a stream that emits a resource allocated by an effect, ensuring the resource is
    * eventually released regardless of how the stream is used.
    *
    * A typical use case for bracket is working with files or network sockets. The resource effect
    * opens a file and returns a reference to it. One can then flatMap on the returned Stream to access
    *  the file, e.g to read bytes and transform them in to some stream of elements
    * (e.g., bytes, strings, lines, etc.).
    * The `release` action then closes the file once the result Stream terminates, even in case of interruption
    * or errors.
    *
    * @param acquire resource to acquire at start of stream
    * @param release function which returns an effect that releases the resource
    */
  def bracket[F[x] >: Pure[x], R](acquire: F[R])(release: R => F[Unit]): Stream[F, R] =
    bracketCase(acquire)((r, _) => release(r))

  /**
    * Like [[bracket]] but no scope is introduced, causing resource finalization to
    * occur at the end of the current scope at the time of acquisition.
    */
  def bracketWeak[F[x] >: Pure[x], R](acquire: F[R])(release: R => F[Unit]): Stream[F, R] =
    bracketCaseWeak(acquire)((r, _) => release(r))

  /**
    * Like [[bracket]] but the release action is passed an `ExitCase[Throwable]`.
    *
    * `ExitCase.Canceled` is passed to the release action in the event of either stream interruption or
    * overall compiled effect cancelation.
    */
  def bracketCase[F[x] >: Pure[x], R](
      acquire: F[R]
  )(release: (R, ExitCase[Throwable]) => F[Unit]): Stream[F, R] =
    bracketCaseWeak(acquire)(release).scope

  /**
    * Like [[bracketCase]] but no scope is introduced, causing resource finalization to
    * occur at the end of the current scope at the time of acquisition.
    */
  def bracketCaseWeak[F[x] >: Pure[x], R](
      acquire: F[R]
  )(release: (R, ExitCase[Throwable]) => F[Unit]): Stream[F, R] =
    new Stream(Pull.acquire[F, R](acquire, release).flatMap(Pull.output1(_)))

  /**
    * Creates a pure stream that emits the elements of the supplied chunk.
    *
    * @example {{{
    * scala> Stream.chunk(Chunk(1,2,3)).toList
    * res0: List[Int] = List(1, 2, 3)
    * }}}
    */
  def chunk[F[x] >: Pure[x], O](os: Chunk[O]): Stream[F, O] =
    new Stream(Pull.output(os))

  /**
    * Creates an infinite pure stream that always returns the supplied value.
    *
    * Elements are emitted in finite chunks with `chunkSize` number of elements.
    *
    * @example {{{
    * scala> Stream.constant(0).take(5).toList
    * res0: List[Int] = List(0, 0, 0, 0, 0)
    * }}}
    */
  def constant[F[x] >: Pure[x], O](o: O, chunkSize: Int = 256): Stream[F, O] =
    chunk(Chunk.seq(List.fill(chunkSize)(o))).repeat

  /**
    * A continuous stream of the elapsed time, computed using `System.nanoTime`.
    * Note that the actual granularity of these elapsed times depends on the OS, for instance
    * the OS may only update the current time every ten milliseconds or so.
    */
  def duration[F[x] >: Pure[x]](implicit F: Sync[F]): Stream[F, FiniteDuration] =
    Stream.eval(F.delay(System.nanoTime)).flatMap { t0 =>
      Stream.repeatEval(F.delay((System.nanoTime - t0).nanos))
    }

  /**
    * Creates a singleton pure stream that emits the supplied value.
    *
    * @example {{{
    * scala> Stream.emit(0).toList
    * res0: List[Int] = List(0)
    * }}}
    */
  def emit[F[x] >: Pure[x], O](o: O): Stream[F, O] = new Stream(Pull.output1(o))

  /**
    * Creates a pure stream that emits the supplied values.
    *
    * @example {{{
    * scala> Stream.emits(List(1, 2, 3)).toList
    * res0: List[Int] = List(1, 2, 3)
    * }}}
    */
  def emits[F[x] >: Pure[x], O](os: scala.collection.Seq[O]): Stream[F, O] =
    os match {
      case Nil               => empty
      case collection.Seq(x) => emit(x)
<<<<<<< HEAD
      case _                 => new Stream(Pull.output(Chunk.seq(os)))
=======
      case _                 => new Stream(FreeC.Output[O](Chunk.seq(os)))
>>>>>>> 952c862c
    }

  /** Empty pure stream. */
  val empty: Stream[Pure, INothing] =
    new Stream(Pull.done)

  /**
    * Creates a single element stream that gets its value by evaluating the supplied effect. If the effect fails,
    * the returned stream fails.
    *
    * Use [[attemptEval]] instead if a failure while evaluating the effect should be emitted as a value.
    *
    * @example {{{
    * scala> import cats.effect.IO
    * scala> Stream.eval(IO(10)).compile.toVector.unsafeRunSync
    * res0: Vector[Int] = Vector(10)
    * scala> Stream.eval(IO(throw new RuntimeException)).covaryOutput[Int].compile.toVector.attempt.unsafeRunSync
    * res1: Either[Throwable,Vector[Int]] = Left(java.lang.RuntimeException)
    * }}}
    */
  def eval[F[_], O](fo: F[O]): Stream[F, O] =
    new Stream(Pull.eval(fo).flatMap(Pull.output1))

  /**
    * Creates a stream that evaluates the supplied `fa` for its effect, discarding the output value.
    * As a result, the returned stream emits no elements and hence has output type `INothing`.
    *
    * Alias for `eval(fa).drain`.
    *
    * @example {{{
    * scala> import cats.effect.IO
    * scala> Stream.eval_(IO(println("Ran"))).covaryOutput[Int].compile.toVector.unsafeRunSync
    * res0: Vector[Int] = Vector()
    * }}}
    */
  def eval_[F[_], A](fa: F[A]): Stream[F, INothing] =
    new Stream(Pull.eval(fa).map(_ => ()))

  /** Like `eval` but resulting chunk is flatten efficiently. */
  def evalUnChunk[F[_], O](fo: F[Chunk[O]]): Stream[F, O] =
    new Stream(Pull.eval(fo).flatMap(Pull.output(_)))

  /** Like `eval`, but lifts a foldable structure. */
  def evals[F[_], S[_]: Foldable, O](fo: F[S[O]]): Stream[F, O] =
    eval(fo).flatMap(so => Stream.emits(so.toList))

  /** Like `evals`, but lifts any Seq in the effect. */
  def evalSeq[F[_], S[A] <: Seq[A], O](fo: F[S[O]]): Stream[F, O] =
    eval(fo).flatMap(Stream.emits)

  /**
    * A continuous stream which is true after `d, 2d, 3d...` elapsed duration,
    * and false otherwise.
    * If you'd like a 'discrete' stream that will actually block until `d` has elapsed,
    * use `awakeEvery` instead.
    */
  def every[F[x] >: Pure[x]](d: FiniteDuration)(implicit timer: Timer[F]): Stream[F, Boolean] = {
    def go(lastSpikeNanos: Long): Stream[F, Boolean] =
      Stream.eval(timer.clock.monotonic(NANOSECONDS)).flatMap { now =>
        if ((now - lastSpikeNanos) > d.toNanos) Stream.emit(true) ++ go(now)
        else Stream.emit(false) ++ go(lastSpikeNanos)
      }
    go(0)
  }

  /**
    * Light weight alternative to [[fixedRate]] that sleeps for duration `d` before each pulled element.
    *
    * Behavior differs from `fixedRate` because the sleep between elements occurs after the next element
    * is pulled whereas `fixedRate` accounts for the time it takes to process the emitted unit.
    * This difference can roughly be thought of as the difference between `scheduleWithFixedDelay` and
    * `scheduleAtFixedRate` in `java.util.concurrent.Scheduler`.
    *
    * Alias for `sleep(d).repeat`.
    */
  def fixedDelay[F[_]](d: FiniteDuration)(implicit timer: Timer[F]): Stream[F, Unit] =
    sleep(d).repeat

  /**
    * Discrete stream that emits a unit every `d`.
    *
    * See [[fixedDelay]] for an alternative that sleeps `d` between elements.
    *
    * @param d FiniteDuration between emits of the resulting stream
    */
  def fixedRate[F[_]](d: FiniteDuration)(implicit timer: Timer[F]): Stream[F, Unit] = {
    def now: Stream[F, Long] = Stream.eval(timer.clock.monotonic(NANOSECONDS))
    def go(started: Long): Stream[F, Unit] =
      now.flatMap { finished =>
        val elapsed = finished - started
        Stream.sleep_(d - elapsed.nanos) ++ now.flatMap { started =>
          Stream.emit(()) ++ go(started)
        }
      }
    now.flatMap(go)
  }

  private[fs2] final class PartiallyAppliedFromEither[F[_]](
      private val dummy: Boolean
  ) extends AnyVal {
    def apply[A](either: Either[Throwable, A])(implicit ev: RaiseThrowable[F]): Stream[F, A] =
      either.fold(Stream.raiseError[F], Stream.emit)
  }

  /**
    * Lifts an Either[Throwable, A] to an effectful Stream.
    *
    * @example {{{
    * scala> import cats.effect.IO, scala.util.Try
    * scala> Stream.fromEither[IO](Right(42)).compile.toList.unsafeRunSync
    * res0: List[Int] = List(42)
    * scala> Try(Stream.fromEither[IO](Left(new RuntimeException)).compile.toList.unsafeRunSync)
    * res1: Try[List[Nothing]] = Failure(java.lang.RuntimeException)
    * }}}
    */
  def fromEither[F[_]]: PartiallyAppliedFromEither[F] =
    new PartiallyAppliedFromEither(dummy = true)

  private[fs2] final class PartiallyAppliedFromIterator[F[_]](
      private val dummy: Boolean
  ) extends AnyVal {
    def apply[A](iterator: Iterator[A])(implicit F: Sync[F]): Stream[F, A] = {
      def getNext(i: Iterator[A]): F[Option[(A, Iterator[A])]] =
        F.delay(i.hasNext).flatMap { b =>
          if (b) F.delay(i.next()).map(a => (a, i).some) else F.pure(None)
        }

      Stream.unfoldEval(iterator)(getNext)
    }
  }

  /**
    * Lifts an iterator into a Stream.
    */
  def fromIterator[F[_]]: PartiallyAppliedFromIterator[F] =
    new PartiallyAppliedFromIterator(dummy = true)

  private[fs2] final class PartiallyAppliedFromBlockingIterator[F[_]](
      private val dummy: Boolean
  ) extends AnyVal {
    def apply[A](
        blocker: Blocker,
        iterator: Iterator[A]
    )(implicit F: Sync[F], cs: ContextShift[F]): Stream[F, A] = {
      def getNext(i: Iterator[A]): F[Option[(A, Iterator[A])]] =
        blocker.delay(i.hasNext).flatMap { b =>
          if (b) blocker.delay(i.next()).map(a => (a, i).some) else F.pure(None)
        }

      Stream.unfoldEval(iterator)(getNext)
    }
  }

  /**
    * Lifts an iterator into a Stream, shifting any interaction with the iterator to the supplied Blocker.
    */
  def fromBlockingIterator[F[_]]: PartiallyAppliedFromBlockingIterator[F] =
    new PartiallyAppliedFromBlockingIterator(dummy = true)

  /**
    * Like `emits`, but works for any G that has a `Foldable` instance.
    */
  def foldable[F[x] >: Pure[x], G[_]: Foldable, O](os: G[O]): Stream[F, O] =
    Stream.emits(os.toList)

  /**
    * Lifts an effect that generates a stream in to a stream. Alias for `eval(f).flatMap(_)`.
    *
    * @example {{{
    * scala> import cats.effect.IO
    * scala> Stream.force(IO(Stream(1,2,3).covary[IO])).compile.toVector.unsafeRunSync
    * res0: Vector[Int] = Vector(1, 2, 3)
    * }}}
    */
  def force[F[_], A](f: F[Stream[F, A]]): Stream[F, A] =
    eval(f).flatMap(s => s)

  /**
    * Like `emits`, but works for any class that extends `Iterable`
    */
  def iterable[F[x] >: Pure[x], A](os: Iterable[A]): Stream[F, A] =
    Stream.chunk(Chunk.iterable(os))

  /**
    * An infinite `Stream` that repeatedly applies a given function
    * to a start value. `start` is the first value emitted, followed
    * by `f(start)`, then `f(f(start))`, and so on.
    *
    * @example {{{
    * scala> Stream.iterate(0)(_ + 1).take(10).toList
    * res0: List[Int] = List(0, 1, 2, 3, 4, 5, 6, 7, 8, 9)
    * }}}
    */
  def iterate[F[x] >: Pure[x], A](start: A)(f: A => A): Stream[F, A] =
    emit(start) ++ iterate(f(start))(f)

  /**
    * Like [[iterate]], but takes an effectful function for producing
    * the next state. `start` is the first value emitted.
    *
    * @example {{{
    * scala> import cats.effect.IO
    * scala> Stream.iterateEval(0)(i => IO(i + 1)).take(10).compile.toVector.unsafeRunSync
    * res0: Vector[Int] = Vector(0, 1, 2, 3, 4, 5, 6, 7, 8, 9)
    * }}}
    */
  def iterateEval[F[_], A](start: A)(f: A => F[A]): Stream[F, A] =
    emit(start) ++ eval(f(start)).flatMap(iterateEval(_)(f))

  /**
    * Gets the current scope, allowing manual leasing or interruption.
    * This is a low-level method and generally should not be used by user code.
    */
  def getScope[F[x] >: Pure[x]]: Stream[F, Scope[F]] =
    new Stream(Pull.getScope[F].flatMap(Pull.output1(_)))

  /**
    * A stream that never emits and never terminates.
    */
  def never[F[_]](implicit F: Async[F]): Stream[F, Nothing] =
    Stream.eval_(F.never)

  /**
    * Creates a stream that, when run, fails with the supplied exception.
    *
    * The `F` type must be explicitly provided (e.g., via `raiseError[IO]` or `raiseError[Fallible]`).
    *
    * @example {{{
    * scala> import cats.effect.IO
    * scala> Stream.raiseError[Fallible](new RuntimeException).toList
    * res0: Either[Throwable,List[INothing]] = Left(java.lang.RuntimeException)
    * scala> Stream.raiseError[IO](new RuntimeException).covaryOutput[Int].compile.drain.attempt.unsafeRunSync
    * res0: Either[Throwable,Unit] = Left(java.lang.RuntimeException)
    * }}}
    */
  def raiseError[F[_]: RaiseThrowable](e: Throwable): Stream[F, INothing] =
    new Stream(Pull.raiseError(e))

  /**
    * Creates a random stream of integers using a random seed.
    */
  def random[F[_]](implicit F: Sync[F]): Stream[F, Int] =
    Stream.eval(F.delay(new scala.util.Random())).flatMap { r =>
      def go: Stream[F, Int] = Stream.emit(r.nextInt) ++ go
      go
    }

  /**
    * Creates a random stream of integers using the supplied seed.
    * Returns a pure stream, as the pseudo random number generator is
    * deterministic based on the supplied seed.
    */
  def randomSeeded[F[x] >: Pure[x]](seed: Long): Stream[F, Int] =
    Stream.suspend {
      val r = new scala.util.Random(seed)
      def go: Stream[F, Int] = Stream.emit(r.nextInt) ++ go
      go
    }

  /**
    * Lazily produce the range `[start, stopExclusive)`. If you want to produce
    * the sequence in one chunk, instead of lazily, use
    * `emits(start until stopExclusive)`.
    *
    * @example {{{
    * scala> Stream.range(10, 20, 2).toList
    * res0: List[Int] = List(10, 12, 14, 16, 18)
    * }}}
    */
  def range[F[x] >: Pure[x]](start: Int, stopExclusive: Int, by: Int = 1): Stream[F, Int] = {
    def go(i: Int): Stream[F, Int] =
      if (
        (by > 0 && i < stopExclusive && start < stopExclusive) ||
        (by < 0 && i > stopExclusive && start > stopExclusive)
      )
        emit(i) ++ go(i + by)
      else empty
    go(start)
  }

  /**
    * Lazily produce a sequence of nonoverlapping ranges, where each range
    * contains `size` integers, assuming the upper bound is exclusive.
    * Example: `ranges(0, 1000, 10)` results in the pairs
    * `(0, 10), (10, 20), (20, 30) ... (990, 1000)`
    *
    * Note: The last emitted range may be truncated at `stopExclusive`. For
    * instance, `ranges(0,5,4)` results in `(0,4), (4,5)`.
    *
    * @example {{{
    * scala> Stream.ranges(0, 20, 5).toList
    * res0: List[(Int,Int)] = List((0,5), (5,10), (10,15), (15,20))
    * }}}
    * @throws IllegalArgumentException if `size` <= 0
    */
  def ranges[F[x] >: Pure[x]](start: Int, stopExclusive: Int, size: Int): Stream[F, (Int, Int)] = {
    require(size > 0, "size must be > 0, was: " + size)
    unfold(start) { lower =>
      if (lower < stopExclusive)
        Some((lower -> ((lower + size).min(stopExclusive)), lower + size))
      else
        None
    }
  }

  /** Alias for `eval(fo).repeat`. */
  def repeatEval[F[_], O](fo: F[O]): Stream[F, O] = eval(fo).repeat

  /** Converts the supplied resource in to a singleton stream. */
  def resource[F[_], O](r: Resource[F, O]): Stream[F, O] =
    resourceWeak(r).scope

  /**
    * Like [[resource]] but does not introduce a scope, allowing finalization to occur after
    * subsequent appends or other scope-preserving transformations.
    *
    * Scopes can be manually introduced via [[scope]] if desired.
    */
  def resourceWeak[F[_], O](r: Resource[F, O]): Stream[F, O] =
    r match {
      case r: Resource.Allocate[f, o] =>
        Stream
          .bracketCaseWeak[f, (o, ExitCase[Throwable] => f[Unit])](r.resource) {
            case ((_, release), e) => release(e)
          }
          .map(_._1)
      case r: Resource.Bind[f, x, o] =>
        resourceWeak[f, x](r.source).flatMap(o => resourceWeak[f, o](r.fs(o)))
      case r: Resource.Suspend[f, o] => Stream.eval(r.resource).flatMap(resourceWeak[f, o])
    }

  /**
    * Retries `fo` on failure, returning a singleton stream with the
    * result of `fo` as soon as it succeeds.
    *
    * @param delay Duration of delay before the first retry
    * @param nextDelay Applied to the previous delay to compute the
    *                  next, e.g. to implement exponential backoff
    * @param maxAttempts Number of attempts before failing with the
    *                   latest error, if `fo` never succeeds
    * @param retriable Function to determine whether a failure is
    *                  retriable or not, defaults to retry every
    *                  `NonFatal`. A failed stream is immediately
    *                  returned when a non-retriable failure is
    *                  encountered
    */
  def retry[F[_]: Timer: RaiseThrowable, O](
      fo: F[O],
      delay: FiniteDuration,
      nextDelay: FiniteDuration => FiniteDuration,
      maxAttempts: Int,
      retriable: Throwable => Boolean = scala.util.control.NonFatal.apply
  ): Stream[F, O] = {
    assert(maxAttempts > 0, s"maxAttempts should > 0, was $maxAttempts")

    val delays = Stream.unfold(delay)(d => Some(d -> nextDelay(d))).covary[F]

    Stream
      .eval(fo)
      .attempts(delays)
      .take(maxAttempts)
      .takeThrough(_.fold(err => retriable(err), _ => false))
      .last
      .map(_.get)
      .rethrow
  }

  /**
    * A single-element `Stream` that waits for the duration `d` before emitting unit. This uses the implicit
    * `Timer` to avoid blocking a thread.
    */
  def sleep[F[_]](d: FiniteDuration)(implicit timer: Timer[F]): Stream[F, Unit] =
    Stream.eval(timer.sleep(d))

  /**
    * Alias for `sleep(d).drain`. Often used in conjunction with `++` (i.e., `sleep_(..) ++ s`) as a more
    * performant version of `sleep(..) >> s`.
    */
  def sleep_[F[_]](d: FiniteDuration)(implicit timer: Timer[F]): Stream[F, INothing] =
    sleep(d).drain

  /**
    * Starts the supplied task and cancels it as finalization of the returned stream.
    */
  def supervise[F[_], A](fa: F[A])(implicit F: Concurrent[F]): Stream[F, Fiber[F, A]] =
    bracket(F.start(fa))(_.cancel)

  /**
    * Returns a stream that evaluates the supplied by-name each time the stream is used,
    * allowing use of a mutable value in stream computations.
    *
    * Note: it's generally easier to reason about such computations using effectful
    * values. That is, allocate the mutable value in an effect and then use
    * `Stream.eval(fa).flatMap { a => ??? }`.
    *
    * @example {{{
    * scala> Stream.suspend {
    *      |   val digest = java.security.MessageDigest.getInstance("SHA-256")
    *      |   val bytes: Stream[Pure,Byte] = ???
    *      |   bytes.chunks.fold(digest) { (d,c) => d.update(c.toBytes.values); d }
    *      | }
    * }}}
    */
  def suspend[F[_], O](s: => Stream[F, O]): Stream[F, O] =
    new Stream(Pull.suspend(s.underlying))

  /**
    * Creates a stream by successively applying `f` until a `None` is returned, emitting
    * each output `O` and using each output `S` as input to the next invocation of `f`.
    *
    * @example {{{
    * scala> Stream.unfold(0)(i => if (i < 5) Some(i -> (i+1)) else None).toList
    * res0: List[Int] = List(0, 1, 2, 3, 4)
    * }}}
    */
  def unfold[F[x] >: Pure[x], S, O](s: S)(f: S => Option[(O, S)]): Stream[F, O] = {
    def go(s: S): Stream[F, O] =
      f(s) match {
        case Some((o, s)) => emit(o) ++ go(s)
        case None         => empty
      }
    suspend(go(s))
  }

  /**
    * Like [[unfold]] but each invocation of `f` provides a chunk of output.
    *
    * @example {{{
    * scala> Stream.unfoldChunk(0)(i => if (i < 5) Some(Chunk.seq(List.fill(i)(i)) -> (i+1)) else None).toList
    * res0: List[Int] = List(1, 2, 2, 3, 3, 3, 4, 4, 4, 4)
    * }}}
    */
  def unfoldChunk[F[x] >: Pure[x], S, O](s: S)(f: S => Option[(Chunk[O], S)]): Stream[F, O] =
    unfold(s)(f).flatMap(chunk)

  /** Like [[unfold]], but takes an effectful function. */
  def unfoldEval[F[_], S, O](s: S)(f: S => F[Option[(O, S)]]): Stream[F, O] = {
    def go(s: S): Stream[F, O] =
      eval(f(s)).flatMap {
        case Some((o, s)) => emit(o) ++ go(s)
        case None         => empty
      }
    suspend(go(s))
  }

  /** Like [[unfoldChunk]], but takes an effectful function. */
  def unfoldChunkEval[F[_], S, O](s: S)(f: S => F[Option[(Chunk[O], S)]]): Stream[F, O] = {
    def go(s: S): Stream[F, O] =
      eval(f(s)).flatMap {
        case Some((c, s)) => chunk(c) ++ go(s)
        case None         => empty
      }
    suspend(go(s))
  }

  /**
    * Creates a stream by successively applying `f` to a `S`, emitting
    * each output `O` and using each output `S` as input to the next invocation of `f`
    * if it is Some, or terminating on None
    *
    * @example {{{
    * scala> Stream.unfoldLoop(0)(i => (i, if (i < 5) Some(i+1) else None)).toList
    * res0: List[Int] = List(0, 1, 2, 3, 4, 5)
    * }}}
    */
  def unfoldLoop[F[x] <: Pure[x], S, O](s: S)(f: S => (O, Option[S])): Stream[F, O] =
    Pull
      .loop[F, O, S] { s =>
        val (o, sOpt) = f(s)
        Pull.output1(o) >> Pull.pure(sOpt)
      }(s)
      .void
      .stream

  /** Like [[unfoldLoop]], but takes an effectful function. */
  def unfoldLoopEval[F[_], S, O](s: S)(f: S => F[(O, Option[S])]): Stream[F, O] =
    Pull
      .loop[F, O, S](s =>
        Pull.eval(f(s)).flatMap {
          case (o, sOpt) => Pull.output1(o) >> Pull.pure(sOpt)
        }
      )(s)
      .void
      .stream

  /** Provides syntax for streams that are invariant in `F` and `O`. */
  implicit final class InvariantOps[F[_], O](private val self: Stream[F, O]) extends AnyVal {

    /**
      * Lifts this stream to the specified effect type.
      *
      * @example {{{
      * scala> import cats.effect.IO
      * scala> Stream(1, 2, 3).covary[IO]
      * res0: Stream[IO,Int] = Stream(..)
      * }}}
      */
    def covary[F2[x] >: F[x]]: Stream[F2, O] = self

    /**
      * Logs the elements of this stream as they are pulled.
      *
      * By default, `toString` is called on each element and the result is printed
      * to standard out. To change formatting, supply a value for the `formatter`
      * param. To change the destination, supply a value for the `logger` param.
      *
      * This method does not change the chunk structure of the stream. To debug the
      * chunk structure, see [[debugChunks]].
      *
      * Logging is not done in `F` because this operation is intended for debugging,
      * including pure streams.
      *
      * @example {{{
      * scala> Stream(1, 2).append(Stream(3, 4)).debug(o => s"a: $o").toList
      * a: 1
      * a: 2
      * a: 3
      * a: 4
      * res0: List[Int] = List(1, 2, 3, 4)
      * }}}
      */
    def debug(
        formatter: O => String = _.toString,
        logger: String => Unit = println(_)
    ): Stream[F, O] =
      self.map { o =>
        logger(formatter(o))
        o
      }

    /**
      * Like [[debug]] but logs chunks as they are pulled instead of individual elements.
      *
      * @example {{{
      * scala> Stream(1, 2, 3).append(Stream(4, 5, 6)).debugChunks(c => s"a: $c").buffer(2).debugChunks(c => s"b: $c").toList
      * a: Chunk(1, 2, 3)
      * b: Chunk(1, 2)
      * a: Chunk(4, 5, 6)
      * b: Chunk(3, 4)
      * b: Chunk(5, 6)
      * res0: List[Int] = List(1, 2, 3, 4, 5, 6)
      * }}}
      */
    def debugChunks(
        formatter: Chunk[O] => String = _.toString,
        logger: String => Unit = println(_)
    ): Stream[F, O] =
      self.chunks.flatMap { os =>
        logger(formatter(os))
        Stream.chunk(os)
      }

    /**
      * Synchronously sends values through `p`.
      *
      * If `p` fails, then resulting stream will fail. If `p` halts the evaluation will halt too.
      *
      * Note that observe will only output full chunks of `O` that are known to be successfully processed
      * by `p`. So if `p` terminates/fails in the middle of chunk processing, the chunk will not be available
      * in resulting stream.
      *
      * Note that if your pipe can be represented by an `O => F[Unit]`, `evalTap` will provide much greater performance.
      *
      * @example {{{
      * scala> import cats.effect.{ContextShift, IO}, cats.implicits._
      * scala> implicit val cs: ContextShift[IO] = IO.contextShift(scala.concurrent.ExecutionContext.Implicits.global)
      * scala> Stream(1, 2, 3).covary[IO].observe(_.showLinesStdOut).map(_ + 1).compile.toVector.unsafeRunSync
      * res0: Vector[Int] = Vector(2, 3, 4)
      * }}}
      */
    def observe(p: Pipe[F, O, Unit])(implicit F: Concurrent[F]): Stream[F, O] =
      observeAsync(1)(p)

    /** Send chunks through `p`, allowing up to `maxQueued` pending _chunks_ before blocking `s`. */
    def observeAsync(maxQueued: Int)(p: Pipe[F, O, Unit])(implicit F: Concurrent[F]): Stream[F, O] =
      Stream.eval(Semaphore[F](maxQueued - 1)).flatMap { guard =>
        Stream.eval(Queue.unbounded[F, Option[Chunk[O]]]).flatMap { outQ =>
          Stream.eval(Queue.unbounded[F, Option[Chunk[O]]]).flatMap { sinkQ =>
            def inputStream =
              self.chunks.noneTerminate.evalMap {
                case Some(chunk) =>
                  sinkQ.enqueue1(Some(chunk)) >>
                    guard.acquire

                case None =>
                  sinkQ.enqueue1(None)
              }

            def sinkStream =
              sinkQ.dequeue.unNoneTerminate
                .flatMap { chunk =>
                  Stream.chunk(chunk) ++
                    Stream.eval_(outQ.enqueue1(Some(chunk)))
                }
                .through(p) ++
                Stream.eval_(outQ.enqueue1(None))

            def runner =
              sinkStream.concurrently(inputStream) ++
                Stream.eval_(outQ.enqueue1(None))

            def outputStream =
              outQ.dequeue.unNoneTerminate
                .flatMap { chunk =>
                  Stream.chunk(chunk) ++
                    Stream.eval_(guard.release)
                }

            outputStream.concurrently(runner)
          }
        }
      }

    /**
      * Observes this stream of `Either[L, R]` values with two pipes, one that
      * observes left values and another that observes right values.
      *
      * If either of `left` or `right` fails, then resulting stream will fail.
      * If either `halts` the evaluation will halt too.
      */
    def observeEither[L, R](
        left: Pipe[F, L, Unit],
        right: Pipe[F, R, Unit]
    )(implicit F: Concurrent[F], ev: O <:< Either[L, R]): Stream[F, Either[L, R]] = {
      val _ = ev
      val src = self.asInstanceOf[Stream[F, Either[L, R]]]
      src
        .observe(_.collect { case Left(l) => l }.through(left))
        .observe(_.collect { case Right(r) => r }.through(right))
    }

    /** Gets a projection of this stream that allows converting it to a `Pull` in a number of ways. */
    def pull: ToPull[F, O] = new ToPull[F, O](self)

    /**
      * Repeatedly invokes `using`, running the resultant `Pull` each time, halting when a pull
      * returns `None` instead of `Some(nextStream)`.
      */
    def repeatPull[O2](
        f: Stream.ToPull[F, O] => Pull[F, O2, Option[Stream[F, O]]]
    ): Stream[F, O2] =
      Pull.loop(f.andThen(_.map(_.map(_.pull))))(pull).void.stream
  }

  /** Provides syntax for streams of streams. */
  implicit final class NestedStreamOps[F[_], O](private val outer: Stream[F, Stream[F, O]])
      extends AnyVal {

    /**
      * Nondeterministically merges a stream of streams (`outer`) in to a single stream,
      * opening at most `maxOpen` streams at any point in time.
      *
      * The outer stream is evaluated and each resulting inner stream is run concurrently,
      * up to `maxOpen` stream. Once this limit is reached, evaluation of the outer stream
      * is paused until one or more inner streams finish evaluating.
      *
      * When the outer stream stops gracefully, all inner streams continue to run,
      * resulting in a stream that will stop when all inner streams finish
      * their evaluation.
      *
      * When the outer stream fails, evaluation of all inner streams is interrupted
      * and the resulting stream will fail with same failure.
      *
      * When any of the inner streams fail, then the outer stream and all other inner
      * streams are interrupted, resulting in stream that fails with the error of the
      * stream that caused initial failure.
      *
      * Finalizers on each inner stream are run at the end of the inner stream,
      * concurrently with other stream computations.
      *
      * Finalizers on the outer stream are run after all inner streams have been pulled
      * from the outer stream but not before all inner streams terminate -- hence finalizers on the outer stream will run
      * AFTER the LAST finalizer on the very last inner stream.
      *
      * Finalizers on the returned stream are run after the outer stream has finished
      * and all open inner streams have finished.
      *
      * @param maxOpen    Maximum number of open inner streams at any time. Must be > 0.
      */
    def parJoin(
        maxOpen: Int
    )(implicit F: Concurrent[F]): Stream[F, O] = {
      assert(maxOpen > 0, "maxOpen must be > 0, was: " + maxOpen)
      Stream.eval {
        SignallingRef(None: Option[Option[Throwable]]).flatMap { done =>
          Semaphore(maxOpen).flatMap { available =>
            SignallingRef(1L)
              .flatMap { running => // starts with 1 because outer stream is running by default
                Queue
                  .synchronousNoneTerminated[F, Chunk[O]]
                  .map {
                    outputQ => // sync queue assures we won't overload heap when resulting stream is not able to catchup with inner streams
                      // stops the join evaluation
                      // all the streams will be terminated. If err is supplied, that will get attached to any error currently present
                      def stop(rslt: Option[Throwable]): F[Unit] =
                        done.update {
                          case rslt0 @ Some(Some(err0)) =>
                            rslt.fold[Option[Option[Throwable]]](rslt0) { err =>
                              Some(Some(CompositeFailure(err0, err)))
                            }
                          case _ => Some(rslt)
                        } >> outputQ.enqueue1(None)

                      val incrementRunning: F[Unit] = running.update(_ + 1)
                      val decrementRunning: F[Unit] =
                        running.modify { n =>
                          val now = n - 1
                          now -> (if (now == 0) stop(None) else F.unit)
                        }.flatten

                      // runs inner stream
                      // each stream is forked.
                      // terminates when killSignal is true
                      // failures will be propagated through `done` Signal
                      // note that supplied scope's resources must be leased before the inner stream forks the execution to another thread
                      // and that it must be released once the inner stream terminates or fails.
                      def runInner(inner: Stream[F, O], outerScope: Scope[F]): F[Unit] =
                        F.uncancelable {
                          outerScope.lease.flatMap {
                            case Some(lease) =>
                              available.acquire >>
                                incrementRunning >>
                                F.start {
                                  inner.chunks
                                    .evalMap(s => outputQ.enqueue1(Some(s)))
                                    .interruptWhen(
                                      done.map(_.nonEmpty)
                                    ) // must be AFTER enqueue to the sync queue, otherwise the process may hang to enqueue last item while being interrupted
                                    .compile
                                    .drain
                                    .attempt
                                    .flatMap { r =>
                                      lease.cancel.flatMap { cancelResult =>
                                        available.release >>
                                          (CompositeFailure.fromResults(r, cancelResult) match {
                                            case Right(()) => F.unit
                                            case Left(err) =>
                                              stop(Some(err))
                                          }) >> decrementRunning
                                      }
                                    }
                                }.void

                            case None =>
                              F.raiseError(
                                new Throwable("Outer scope is closed during inner stream startup")
                              )
                          }
                        }

                      // runs the outer stream, interrupts when kill == true, and then decrements the `running`
                      def runOuter: F[Unit] =
                        outer
                          .flatMap { inner =>
                            Stream.getScope[F].evalMap(outerScope => runInner(inner, outerScope))
                          }
                          .interruptWhen(done.map(_.nonEmpty))
                          .compile
                          .drain
                          .attempt
                          .flatMap {
                            case Left(err) => stop(Some(err)) >> decrementRunning
                            case Right(_)  => F.unit >> decrementRunning
                          }

                      // awaits when all streams (outer + inner) finished,
                      // and then collects result of the stream (outer + inner) execution
                      def signalResult: F[Unit] =
                        done.get.flatMap {
                          _.flatten
                            .fold[F[Unit]](F.unit)(F.raiseError)
                        }

                      Stream
                        .bracket(F.start(runOuter))(_ =>
                          stop(None) >> running.discrete
                            .dropWhile(_ > 0)
                            .take(1)
                            .compile
                            .drain >> signalResult
                        ) >>
                        outputQ.dequeue
                          .flatMap(Stream.chunk(_).covary[F])
                  }
              }
          }
        }
      }.flatten
    }

    /** Like [[parJoin]] but races all inner streams simultaneously. */
    def parJoinUnbounded(implicit F: Concurrent[F]): Stream[F, O] =
      parJoin(Int.MaxValue)
  }

  /** Provides syntax for pure streams. */
  implicit final class PureOps[O](private val self: Stream[Pure, O]) extends AnyVal {

    /** Alias for covary, to be able to write `Stream.empty[X]`. */
    def apply[F[_]]: Stream[F, O] = covary

    /** Lifts this stream to the specified effect type. */
    def covary[F[_]]: Stream[F, O] = self

    /** Runs this pure stream and returns the emitted elements in a collection of the specified type. Note: this method is only available on pure streams. */
    def to(c: Collector[O]): c.Out =
      self.covary[SyncIO].compile.to(c).unsafeRunSync

    /** Runs this pure stream and returns the emitted elements in a list. Note: this method is only available on pure streams. */
    def toList: List[O] = to(List)

    /** Runs this pure stream and returns the emitted elements in a vector. Note: this method is only available on pure streams. */
    def toVector: Vector[O] = to(Vector)
  }

  /** Provides syntax for pure pipes based on `cats.Id`. */
  implicit final class IdOps[O](private val self: Stream[Id, O]) extends AnyVal {
    private def idToApplicative[F[_]: Applicative]: Id ~> F =
      new (Id ~> F) { def apply[A](a: Id[A]) = a.pure[F] }

    def covaryId[F[_]: Applicative]: Stream[F, O] = self.translate(idToApplicative[F])
  }

  /** Provides syntax for fallible streams. */
  implicit final class FallibleOps[O](private val self: Stream[Fallible, O]) extends AnyVal {

    /** Lifts this stream to the specified effect type. */
    def lift[F[_]](implicit F: ApplicativeError[F, Throwable]): Stream[F, O] = {
      val _ = F
      self.asInstanceOf[Stream[F, O]]
    }

    /** Runs this fallible stream and returns the emitted elements in a collection of the specified type. Note: this method is only available on fallible streams. */
    def to(c: Collector[O]): Either[Throwable, c.Out] =
      lift[SyncIO].compile.to(c).attempt.unsafeRunSync

    /** Runs this fallible stream and returns the emitted elements in a list. Note: this method is only available on fallible streams. */
    def toList: Either[Throwable, List[O]] = to(List)

    /** Runs this fallible stream and returns the emitted elements in a vector. Note: this method is only available on fallible streams. */
    def toVector: Either[Throwable, Vector[O]] = to(Vector)
  }

  /** Projection of a `Stream` providing various ways to get a `Pull` from the `Stream`. */
  final class ToPull[F[_], O] private[Stream] (
      private val self: Stream[F, O]
  ) extends AnyVal {

    /**
      * Waits for a chunk of elements to be available in the source stream.
      * The chunk of elements along with a new stream are provided as the resource of the returned pull.
      * The new stream can be used for subsequent operations, like awaiting again.
      * A `None` is returned as the resource of the pull upon reaching the end of the stream.
      */
    def uncons: Pull[F, INothing, Option[(Chunk[O], Stream[F, O])]] =
      Pull.uncons(self.underlying).map {
        _.map { case (hd, tl) => (hd, new Stream(tl)) }
      }

    /** Like [[uncons]] but waits for a single element instead of an entire chunk. */
    def uncons1: Pull[F, INothing, Option[(O, Stream[F, O])]] =
      uncons.flatMap {
        case None => Pull.pure(None)
        case Some((hd, tl)) =>
          hd.size match {
            case 0 => tl.pull.uncons1
            case 1 => Pull.pure(Some(hd(0) -> tl))
            case _ => Pull.pure(Some(hd(0) -> tl.cons(hd.drop(1))))
          }
      }

    /**
      * Like [[uncons]], but returns a chunk of no more than `n` elements.
      *
      * `Pull.pure(None)` is returned if the end of the source stream is reached.
      */
    def unconsLimit(n: Int): Pull[F, INothing, Option[(Chunk[O], Stream[F, O])]] = {
      require(n > 0)
      uncons.flatMap {
        case Some((hd, tl)) =>
          if (hd.size < n) Pull.pure(Some(hd -> tl))
          else {
            val (out, rem) = hd.splitAt(n)
            Pull.pure(Some(out -> tl.cons(rem)))
          }
        case None => Pull.pure(None)
      }
    }

    /**
      * Like [[uncons]], but returns a chunk of exactly `n` elements, splitting chunk as necessary.
      *
      * `Pull.pure(None)` is returned if the end of the source stream is reached.
      */
    def unconsN(
        n: Int,
        allowFewer: Boolean = false
    ): Pull[F, INothing, Option[(Chunk[O], Stream[F, O])]] = {
      def go(
          acc: Chunk.Queue[O],
          n: Int,
          s: Stream[F, O]
      ): Pull[F, INothing, Option[(Chunk[O], Stream[F, O])]] =
        s.pull.uncons.flatMap {
          case None =>
            if (allowFewer && acc.nonEmpty)
              Pull.pure(Some((acc.toChunk, Stream.empty)))
            else Pull.pure(None)
          case Some((hd, tl)) =>
            if (hd.size < n) go(acc :+ hd, n - hd.size, tl)
            else if (hd.size == n) Pull.pure(Some((acc :+ hd).toChunk -> tl))
            else {
              val (pfx, sfx) = hd.splitAt(n)
              Pull.pure(Some((acc :+ pfx).toChunk -> tl.cons(sfx)))
            }
        }
      if (n <= 0) Pull.pure(Some((Chunk.empty, self)))
      else go(Chunk.Queue.empty, n, self)
    }

    /** Like [[uncons]] but skips over empty chunks, pulling until it can emit the first non-empty chunk. */
    def unconsNonEmpty: Pull[F, INothing, Option[(Chunk[O], Stream[F, O])]] =
      uncons.flatMap {
        case None => Pull.pure(None)
        case Some((hd, tl)) =>
          if (hd.isEmpty) tl.pull.unconsNonEmpty
          else Pull.pure(Some((hd, tl)))
      }

    /** Drops the first `n` elements of this `Stream`, and returns the new `Stream`. */
    def drop(n: Long): Pull[F, INothing, Option[Stream[F, O]]] =
      if (n <= 0) Pull.pure(Some(self))
      else
        uncons.flatMap {
          case None => Pull.pure(None)
          case Some((hd, tl)) =>
            hd.size.toLong match {
              case m if m < n  => tl.pull.drop(n - m)
              case m if m == n => Pull.pure(Some(tl))
              case _           => Pull.pure(Some(tl.cons(hd.drop(n.toInt))))
            }
        }

    /** Like [[dropWhile]], but drops the first value which tests false. */
    def dropThrough(p: O => Boolean): Pull[F, INothing, Option[Stream[F, O]]] =
      dropWhile_(p, true)

    /**
      * Drops elements of the this stream until the predicate `p` fails, and returns the new stream.
      * If defined, the first element of the returned stream will fail `p`.
      */
    def dropWhile(p: O => Boolean): Pull[F, INothing, Option[Stream[F, O]]] =
      dropWhile_(p, false)

    private def dropWhile_(
        p: O => Boolean,
        dropFailure: Boolean
    ): Pull[F, INothing, Option[Stream[F, O]]] =
      uncons.flatMap {
        case None => Pull.pure(None)
        case Some((hd, tl)) =>
          hd.indexWhere(o => !p(o)) match {
            case None => tl.pull.dropWhile_(p, dropFailure)
            case Some(idx) =>
              val toDrop = if (dropFailure) idx + 1 else idx
              Pull.pure(Some(tl.cons(hd.drop(toDrop))))
          }
      }

    /**
      * Takes the first value output by this stream and returns it in the result of a pull.
      * If no value is output before the stream terminates, the pull is failed with a `NoSuchElementException`.
      * If more than 1 value is output, everything beyond the first is ignored.
      */
    def headOrError(implicit F: RaiseThrowable[F]): Pull[F, INothing, O] =
      uncons1.flatMap {
        case None         => Pull.raiseError(new NoSuchElementException)
        case Some((o, _)) => Pull.pure(o)
      }

    /** Writes all inputs to the output of the returned `Pull`. */
    def echo: Pull[F, O, Unit] = self.underlying

    /** Reads a single element from the input and emits it to the output. */
    def echo1: Pull[F, O, Option[Stream[F, O]]] =
      uncons1.flatMap {
        case None           => Pull.pure(None)
        case Some((hd, tl)) => Pull.output1(hd).as(Some(tl))
      }

    /** Reads the next available chunk from the input and emits it to the output. */
    def echoChunk: Pull[F, O, Option[Stream[F, O]]] =
      uncons.flatMap {
        case None           => Pull.pure(None)
        case Some((hd, tl)) => Pull.output(hd).as(Some(tl))
      }

    /** Like `[[unconsN]]`, but leaves the buffered input unconsumed. */
    def fetchN(n: Int): Pull[F, INothing, Option[Stream[F, O]]] =
      unconsN(n).map(_.map { case (hd, tl) => tl.cons(hd) })

    /** Awaits the next available element where the predicate returns true. */
    def find(f: O => Boolean): Pull[F, INothing, Option[(O, Stream[F, O])]] =
      uncons.flatMap {
        case None => Pull.pure(None)
        case Some((hd, tl)) =>
          hd.indexWhere(f) match {
            case None => tl.pull.find(f)
            case Some(idx) if idx + 1 < hd.size =>
              val rem = hd.drop(idx + 1)
              Pull.pure(Some((hd(idx), tl.cons(rem))))
            case Some(idx) => Pull.pure(Some((hd(idx), tl)))
          }
      }

    /**
      * Folds all inputs using an initial value `z` and supplied binary operator, and writes the final
      * result to the output of the supplied `Pull` when the stream has no more values.
      */
    def fold[O2](z: O2)(f: (O2, O) => O2): Pull[F, INothing, O2] =
      uncons.flatMap {
        case None => Pull.pure(z)
        case Some((hd, tl)) =>
          val acc = hd.foldLeft(z)(f)
          tl.pull.fold(acc)(f)
      }

    /**
      * Folds all inputs using the supplied binary operator, and writes the final result to the output of
      * the supplied `Pull` when the stream has no more values.
      */
    def fold1[O2 >: O](f: (O2, O2) => O2): Pull[F, INothing, Option[O2]] =
      uncons1.flatMap {
        case None           => Pull.pure(None)
        case Some((hd, tl)) => tl.pull.fold(hd: O2)(f).map(Some(_))
      }

    /** Writes a single `true` value if all input matches the predicate, `false` otherwise. */
    def forall(p: O => Boolean): Pull[F, INothing, Boolean] =
      uncons.flatMap {
        case None => Pull.pure(true)
        case Some((hd, tl)) =>
          hd.indexWhere(o => !p(o)) match {
            case Some(_) => Pull.pure(false)
            case None    => tl.pull.forall(p)
          }
      }

    /** Returns the last element of the input, if non-empty. */
    def last: Pull[F, INothing, Option[O]] = {
      def go(prev: Option[O], s: Stream[F, O]): Pull[F, INothing, Option[O]] =
        s.pull.uncons.flatMap {
          case None           => Pull.pure(prev)
          case Some((hd, tl)) => go(hd.last.orElse(prev), tl)
        }
      go(None, self)
    }

    /** Returns the last element of the input, if non-empty, otherwise fails the pull with a `NoSuchElementException`. */
    def lastOrError(implicit F: RaiseThrowable[F]): Pull[F, INothing, O] =
      last.flatMap {
        case None    => Pull.raiseError(new NoSuchElementException)
        case Some(o) => Pull.pure(o)
      }

    /** Like [[uncons]] but does not consume the chunk (i.e., the chunk is pushed back). */
    def peek: Pull[F, INothing, Option[(Chunk[O], Stream[F, O])]] =
      uncons.flatMap {
        case None           => Pull.pure(None)
        case Some((hd, tl)) => Pull.pure(Some((hd, tl.cons(hd))))
      }

    /** Like [[uncons1]] but does not consume the element (i.e., the element is pushed back). */
    def peek1: Pull[F, INothing, Option[(O, Stream[F, O])]] =
      uncons1.flatMap {
        case None           => Pull.pure(None)
        case Some((hd, tl)) => Pull.pure(Some((hd, tl.cons1(hd))))
      }

    /**
      * Like `scan` but `f` is applied to each chunk of the source stream.
      * The resulting chunk is emitted and the result of the chunk is used in the
      * next invocation of `f`. The final state value is returned as the result of the pull.
      */
    def scanChunks[S, O2](init: S)(f: (S, Chunk[O]) => (S, Chunk[O2])): Pull[F, O2, S] =
      scanChunksOpt(init)(s => Some(c => f(s, c)))

    /**
      * More general version of `scanChunks` where the current state (i.e., `S`) can be inspected
      * to determine if another chunk should be pulled or if the pull should terminate.
      * Termination is signaled by returning `None` from `f`. Otherwise, a function which consumes
      * the next chunk is returned wrapped in `Some`. The final state value is returned as the
      * result of the pull.
      */
    def scanChunksOpt[S, O2](
        init: S
    )(f: S => Option[Chunk[O] => (S, Chunk[O2])]): Pull[F, O2, S] = {
      def go(acc: S, s: Stream[F, O]): Pull[F, O2, S] =
        f(acc) match {
          case None => Pull.pure(acc)
          case Some(g) =>
            s.pull.uncons.flatMap {
              case Some((hd, tl)) =>
                val (s2, c) = g(hd)
                Pull.output(c) >> go(s2, tl)
              case None =>
                Pull.pure(acc)
            }
        }
      go(init, self)
    }

    /**
      * Like `uncons`, but instead of performing normal `uncons`, this will
      * run the stream up to the first chunk available.
      * Useful when zipping multiple streams (legs) into one stream.
      * Assures that scopes are correctly held for each stream `leg`
      * independently of scopes from other legs.
      *
      * If you are not pulling from multiple streams, consider using `uncons`.
      */
    def stepLeg: Pull[F, INothing, Option[StepLeg[F, O]]] =
      Pull.getScope[F].flatMap { scope =>
        new StepLeg[F, O](Chunk.empty, scope.id, self.underlying).stepLeg
      }

    /** Emits the first `n` elements of the input. */
    def take(n: Long): Pull[F, O, Option[Stream[F, O]]] =
      if (n <= 0) Pull.pure(None)
      else
        uncons.flatMap {
          case None => Pull.pure(None)
          case Some((hd, tl)) =>
            hd.size.toLong match {
              case m if m < n  => Pull.output(hd) >> tl.pull.take(n - m)
              case m if m == n => Pull.output(hd).as(Some(tl))
              case _ =>
                val (pfx, sfx) = hd.splitAt(n.toInt)
                Pull.output(pfx).as(Some(tl.cons(sfx)))
            }
        }

    /** Emits the last `n` elements of the input. */
    def takeRight(n: Int): Pull[F, INothing, Chunk.Queue[O]] = {
      def go(acc: Chunk.Queue[O], s: Stream[F, O]): Pull[F, INothing, Chunk.Queue[O]] =
        s.pull.unconsN(n, true).flatMap {
          case None => Pull.pure(acc)
          case Some((hd, tl)) =>
            go(acc.drop(hd.size) :+ hd, tl)
        }
      if (n <= 0) Pull.pure(Chunk.Queue.empty)
      else go(Chunk.Queue.empty, self)
    }

    /** Like [[takeWhile]], but emits the first value which tests false. */
    def takeThrough(p: O => Boolean): Pull[F, O, Option[Stream[F, O]]] =
      takeWhile_(p, true)

    /**
      * Emits the elements of the stream until the predicate `p` fails,
      * and returns the remaining `Stream`. If non-empty, the returned stream will have
      * a first element `i` for which `p(i)` is `false`.
      */
    def takeWhile(p: O => Boolean, takeFailure: Boolean = false): Pull[F, O, Option[Stream[F, O]]] =
      takeWhile_(p, takeFailure)

    private def takeWhile_(
        p: O => Boolean,
        takeFailure: Boolean
    ): Pull[F, O, Option[Stream[F, O]]] =
      uncons.flatMap {
        case None => Pull.pure(None)
        case Some((hd, tl)) =>
          hd.indexWhere(o => !p(o)) match {
            case None => Pull.output(hd) >> tl.pull.takeWhile_(p, takeFailure)
            case Some(idx) =>
              val toTake = if (takeFailure) idx + 1 else idx
              val (pfx, sfx) = hd.splitAt(toTake)
              Pull.output(pfx) >> Pull.pure(Some(tl.cons(sfx)))
          }
      }
  }

  /** Type class which describes compilation of a `Stream[F, O]` to a `G[*]`. */
  sealed trait Compiler[F[_], G[_]] {
    private[Stream] def apply[O, B, C](s: Stream[F, O], init: () => B)(
        fold: (B, Chunk[O]) => B,
        finalize: B => C
    ): G[C]
  }

  private[Stream] trait LowPrioCompiler2 {
    implicit def resourceInstance[F[_]](implicit F: Sync[F]): Compiler[F, Resource[F, *]] =
      new Compiler[F, Resource[F, *]] {
        def apply[O, B, C](
            s: Stream[F, O],
            init: () => B
        )(foldChunk: (B, Chunk[O]) => B, finalize: B => C): Resource[F, C] =
          Resource
            .makeCase(CompileScope.newRoot[F])((scope, ec) => scope.close(ec).rethrow)
            .flatMap { scope =>
              def resourceEval[A](fa: F[A]): Resource[F, A] =
                Resource.suspend(fa.map(a => a.pure[Resource[F, *]]))

              resourceEval {
                F.delay(init())
                  .flatMap(i => Pull.compile(s.underlying, scope, true, i)(foldChunk))
                  .map(finalize)
              }
            }
      }
  }

  private[Stream] trait LowPrioCompiler1 extends LowPrioCompiler2 {
    implicit val idInstance: Compiler[Id, Id] = new Compiler[Id, Id] {
      def apply[O, B, C](
          s: Stream[Id, O],
          init: () => B
      )(foldChunk: (B, Chunk[O]) => B, finalize: B => C): C =
<<<<<<< HEAD
        finalize(Compiler.compile(s.covaryId[SyncIO].underlying, init())(foldChunk).unsafeRunSync)
=======
        finalize(Compiler.compile(s.covaryId[SyncIO].free, init())(foldChunk).unsafeRunSync)
>>>>>>> 952c862c
    }
  }

  private[Stream] trait LowPrioCompiler extends LowPrioCompiler1 {
    implicit val fallibleInstance: Compiler[Fallible, Either[Throwable, *]] =
      new Compiler[Fallible, Either[Throwable, *]] {
        def apply[O, B, C](
            s: Stream[Fallible, O],
            init: () => B
        )(foldChunk: (B, Chunk[O]) => B, finalize: B => C): Either[Throwable, C] =
          Compiler
<<<<<<< HEAD
            .compile(s.lift[SyncIO].underlying, init())(foldChunk)
=======
            .compile(s.lift[SyncIO].free, init())(foldChunk)
>>>>>>> 952c862c
            .attempt
            .unsafeRunSync
            .map(finalize)
      }
  }

  object Compiler extends LowPrioCompiler {
<<<<<<< HEAD
    private[Stream] def compile[F[_], O, B](stream: Pull[F, O, Unit], init: B)(
=======
    private[Stream] def compile[F[_], O, B](stream: FreeC[F, O, Unit], init: B)(
>>>>>>> 952c862c
        f: (B, Chunk[O]) => B
    )(implicit F: Sync[F]): F[B] =
      F.bracketCase(CompileScope.newRoot[F])(scope =>
        Pull.compile[F, O, B](stream, scope, false, init)(f)
      )((scope, ec) => scope.close(ec).rethrow)

    implicit def syncInstance[F[_]](implicit F: Sync[F]): Compiler[F, F] =
      new Compiler[F, F] {
        def apply[O, B, C](
            s: Stream[F, O],
            init: () => B
        )(foldChunk: (B, Chunk[O]) => B, finalize: B => C): F[C] =
          F.delay(init()).flatMap(i => Compiler.compile(s.underlying, i)(foldChunk)).map(finalize)
      }

    implicit val pureInstance: Compiler[Pure, Id] = new Compiler[Pure, Id] {
      def apply[O, B, C](
          s: Stream[Pure, O],
          init: () => B
      )(foldChunk: (B, Chunk[O]) => B, finalize: B => C): C =
<<<<<<< HEAD
        finalize(Compiler.compile(s.covary[SyncIO].underlying, init())(foldChunk).unsafeRunSync)
=======
        finalize(Compiler.compile(s.covary[SyncIO].free, init())(foldChunk).unsafeRunSync)
>>>>>>> 952c862c
    }
  }

  /** Projection of a `Stream` providing various ways to compile a `Stream[F,O]` to a `G[...]`. */
  final class CompileOps[F[_], G[_], O] private[Stream] (
      private val underlying: Pull[F, O, Unit]
  )(implicit compiler: Compiler[F, G]) {
    private def self: Stream[F, O] =
      new Stream(underlying)

    /**
      * Compiles this stream in to a value of the target effect type `F` and
      * discards any output values of the stream.
      *
      * To access the output values of the stream, use one of the other compilation methods --
      * e.g., [[fold]], [[toVector]], etc.
      */
    def drain: G[Unit] = foldChunks(())((_, _) => ())

    /**
      * Compiles this stream in to a value of the target effect type `F` by folding
      * the output values together, starting with the provided `init` and combining the
      * current value with each output value.
      */
    def fold[B](init: B)(f: (B, O) => B): G[B] =
      foldChunks(init)((acc, c) => c.foldLeft(acc)(f))

    /**
      * Compiles this stream in to a value of the target effect type `F` by folding
      * the output chunks together, starting with the provided `init` and combining the
      * current value with each output chunk.
      *
      * When this method has returned, the stream has not begun execution -- this method simply
      * compiles the stream down to the target effect type.
      */
    def foldChunks[B](init: B)(f: (B, Chunk[O]) => B): G[B] =
      compiler(self, () => init)(f, identity)

    /**
      * Like [[fold]] but uses the implicitly available `Monoid[O]` to combine elements.
      *
      * @example {{{
      * scala> import cats.implicits._, cats.effect.IO
      * scala> Stream(1, 2, 3, 4, 5).covary[IO].compile.foldMonoid.unsafeRunSync
      * res0: Int = 15
      * }}}
      */
    def foldMonoid(implicit O: Monoid[O]): G[O] =
      fold(O.empty)(O.combine)

    /**
      * Like [[fold]] but uses the implicitly available `Semigroup[O]` to combine elements.
      * If the stream emits no elements, `None` is returned.
      *
      * @example {{{
      * scala> import cats.implicits._, cats.effect.IO
      * scala> Stream(1, 2, 3, 4, 5).covary[IO].compile.foldSemigroup.unsafeRunSync
      * res0: Option[Int] = Some(15)
      * scala> Stream.empty.covaryAll[IO, Int].compile.foldSemigroup.unsafeRunSync
      * res1: Option[Int] = None
      * }}}
      */
    def foldSemigroup(implicit O: Semigroup[O]): G[Option[O]] =
      fold(Option.empty[O])((acc, o) => acc.map(O.combine(_, o)).orElse(Some(o)))

    /**
      * Compiles this stream in to a value of the target effect type `F`,
      * returning `None` if the stream emitted no values and returning the
      * last value emitted wrapped in `Some` if values were emitted.
      *
      * When this method has returned, the stream has not begun execution -- this method simply
      * compiles the stream down to the target effect type.
      *
      * @example {{{
      * scala> import cats.effect.IO
      * scala> Stream.range(0,100).take(5).covary[IO].compile.last.unsafeRunSync
      * res0: Option[Int] = Some(4)
      * }}}
      */
    def last: G[Option[O]] =
      foldChunks(Option.empty[O])((acc, c) => c.last.orElse(acc))

    /**
      * Compiles this stream in to a value of the target effect type `F`,
      * raising a `NoSuchElementException` if the stream emitted no values
      * and returning the last value emitted otherwise.
      *
      * When this method has returned, the stream has not begun execution -- this method simply
      * compiles the stream down to the target effect type.
      *
      * @example {{{
      * scala> import cats.effect.IO
      * scala> Stream.range(0,100).take(5).covary[IO].compile.lastOrError.unsafeRunSync
      * res0: Int = 4
      * scala> Stream.empty.covaryAll[IO, Int].compile.lastOrError.attempt.unsafeRunSync
      * res1: Either[Throwable, Int] = Left(java.util.NoSuchElementException)
      * }}}
      */
    def lastOrError(implicit G: MonadError[G, Throwable]): G[O] =
      last.flatMap(_.fold(G.raiseError(new NoSuchElementException): G[O])(G.pure))

    /**
      * Gives access to the whole compilation api, where the result is
      * expressed as a `cats.effect.Resource`, instead of bare `F`.
      *
      * {{{
      *  import fs2._
      *  import cats.effect._
      *  import cats.implicits._
      *
      *  val stream = Stream.iterate(0)(_ + 1).take(5).covary[IO]
      *
      *  val s1: Resource[IO, List[Int]] = stream.compile.resource.toList
      *  val s2: Resource[IO, Int] = stream.compile.resource.foldMonoid
      *  val s3: Resource[IO, Option[Int]] = stream.compile.resource.last
      * }}}
      *
      * And so on for every other method in `compile`.
      *
      * The main use case is interacting with Stream methods whose
      * behaviour depends on the Stream lifetime, in cases where you
      * only want to ultimately return a single element.
      *
      * A typical example of this is concurrent combinators, here is
      * an example with `concurrently`:
      *
      * {{{
      * import fs2._
      * import cats.effect._
      * import cats.effect.concurrent.Ref
      * import scala.concurrent.duration._
      *
      * trait StopWatch[F[_]] {
      *   def elapsedSeconds: F[Int]
      * }
      * object StopWatch {
      *   def create[F[_]: Concurrent: Timer]: Stream[F, StopWatch[F]] =
      *     Stream.eval(Ref[F].of(0)).flatMap { c =>
      *       val api = new StopWatch[F] {
      *         def elapsedSeconds: F[Int] = c.get
      *       }
      *
      *       val process = Stream.fixedRate(1.second).evalMap(_ => c.update(_ + 1))
      *
      *       Stream.emit(api).concurrently(process)
      *   }
      * }
      * }}}
      *
      * This creates a simple abstraction that can be queried by
      * multiple consumers to find out how much time has passed, with
      * a concurrent stream to update it every second.
      *
      * Note that `create` returns a `Stream[F, StopWatch[F]]`, even
      * though there is only one instance being emitted: this is less than ideal,
      *  so we might think about returning an `F[StopWatch[F]]` with the following code
      *
      * {{{
      * StopWatch.create[F].compile.lastOrError
      * }}}
      *
      * but it does not work: the returned `F` terminates the lifetime of the stream,
      * which causes `concurrently` to stop the `process` stream. As a  result, `elapsedSeconds`
      * never gets updated.
      *
      * Alternatively, we could implement `StopWatch` in `F` only
      * using `Fiber.start`, but this is not ideal either:
      * `concurrently` already handles errors, interruption and
      * stopping the producer stream once the consumer lifetime is
      * over, and we don't want to reimplement the machinery for that.
      *
      * So basically what we need is a type that expresses the concept of lifetime,
      * while only ever emitting a single element, which is exactly what `cats.effect.Resource` does.
      *
      * What `compile.resource` provides is the ability to do this:
      *
      * {{{
      * object StopWatch {
      *   // ... def create as before ...
      *
      *   def betterCreate[F[_]: Concurrent: Timer]: Resource[F, StopWatch[F]] =
      *     create.compile.resource.lastOrError
      * }
      * }}}
      *
      * This works for every other `compile.` method, although it's a
      * very natural fit with `lastOrError`.
      */
    def resource(implicit
        compiler: Stream.Compiler[F, Resource[G, *]]
    ): Stream.CompileOps[F, Resource[G, *], O] =
      new Stream.CompileOps[F, Resource[G, *], O](underlying)

    /**
      * Compiles this stream of strings in to a single string.
      * This is more efficient than `foldMonoid` because it uses a `StringBuilder`
      * internally, avoiding intermediate string creation.
      *
      * @example {{{
      * scala> Stream("Hello ", "world!").compile.string
      * res0: String = Hello world!
      * }}}
      */
    def string(implicit ev: O <:< String): G[String] = {
      val _ = ev
      self.asInstanceOf[Stream[F, String]].compile.to(Collector.string)
    }

    /**
      * Compiles this stream into a value of the target effect type `F` by collecting
      * all of the output values in a collection.
      *
      * Collection building is done via an explicitly passed `Collector`.
      * Standard library collections have collector instances, allowing syntax like:
      * `s.compile.to(List)` or `s.compile.to(Array)` or `s.compile.to(Map)`.
      *
      * A collector is provided for `scodec.bits.ByteVector`, providing efficient byte
      * vector construction from a stream of bytes: `s.compile.to(ByteVector)`.
      *
      * When this method has returned, the stream has not begun execution -- this method simply
      * compiles the stream down to the target effect type.
      *
      * @example {{{
      * scala> import cats.effect.IO
      * scala> val s = Stream.range(0,100).take(5).covary[IO]
      * scala> s.compile.to(List).unsafeRunSync
      * res0: List[Int] = List(0, 1, 2, 3, 4)
      * scala> s.compile.to(Chunk).unsafeRunSync
      * res1: Chunk[Int] = Chunk(0, 1, 2, 3, 4)
      * scala> s.map(i => (i % 2, i)).compile.to(Map).unsafeRunSync
      * res2: Map[Int, Int] = Map(0 -> 4, 1 -> 3)
      * scala> s.map(_.toByte).compile.to(scodec.bits.ByteVector).unsafeRunSync
      * res3: scodec.bits.ByteVector = ByteVector(5 bytes, 0x0001020304)
      * }}}
      */
    def to(collector: Collector[O]): G[collector.Out] =
      compiler(self, () => collector.newBuilder)((acc, c) => { acc += c; acc }, _.result)

    /**
      * Compiles this stream in to a value of the target effect type `F` by logging
      * the output values to a `List`. Equivalent to `to[List]`.
      *
      * When this method has returned, the stream has not begun execution -- this method simply
      * compiles the stream down to the target effect type.
      *
      * @example {{{
      * scala> import cats.effect.IO
      * scala> Stream.range(0,100).take(5).covary[IO].compile.toList.unsafeRunSync
      * res0: List[Int] = List(0, 1, 2, 3, 4)
      * }}}
      */
    def toList: G[List[O]] = to(List)

    /**
      * Compiles this stream in to a value of the target effect type `F` by logging
      * the output values to a `Vector`. Equivalent to `to[Vector]`.
      *
      * When this method has returned, the stream has not begun execution -- this method simply
      * compiles the stream down to the target effect type.
      *
      * @example {{{
      * scala> import cats.effect.IO
      * scala> Stream.range(0,100).take(5).covary[IO].compile.toVector.unsafeRunSync
      * res0: Vector[Int] = Vector(0, 1, 2, 3, 4)
      * }}}
      */
    def toVector: G[Vector[O]] = to(Vector)
  }

  /**
    * When merging multiple streams, this represents step of one leg.
    *
    * It is common to `uncons`, however unlike `uncons`, it keeps track
    * of stream scope independently of the main scope of the stream.
    *
    * This assures, that after each next `stepLeg` each Stream `leg` keeps its scope
    * when interpreting.
    *
    * Usual scenarios is to first invoke `stream.pull.stepLeg` and then consume whatever is
    * available in `leg.head`. If the next step is required `leg.stepLeg` will yield next `Leg`.
    *
    * Once the stream will stop to be interleaved (merged), then `stream` allows to return to normal stream
    * invocation.
    */
  final class StepLeg[F[_], O](
      val head: Chunk[O],
      private[fs2] val scopeId: Token,
      private[fs2] val next: Pull[F, O, Unit]
  ) { self =>

    /**
      * Converts this leg back to regular stream. Scope is updated to the scope associated with this leg.
      * Note that when this is invoked, no more interleaving legs are allowed, and this must be very last
      * leg remaining.
      *
      * Note that resulting stream won't contain the `head` of this leg.
      */
    def stream: Stream[F, O] =
      Pull
        .loop[F, O, StepLeg[F, O]](leg => Pull.output(leg.head).flatMap(_ => leg.stepLeg))(
          self.setHead(Chunk.empty)
        )
        .void
        .stream

    /** Replaces head of this leg. Useful when the head was not fully consumed. */
    def setHead(nextHead: Chunk[O]): StepLeg[F, O] =
      new StepLeg[F, O](nextHead, scopeId, next)

    /** Provides an `uncons`-like operation on this leg of the stream. */
    def stepLeg: Pull[F, INothing, Option[StepLeg[F, O]]] =
      Pull.stepLeg(self)
  }

  /**
    *  Implementation for parZip. `AnyVal` classes do not allow inner
    *  classes, so the presence of the `State` trait forces this
    *  method to be outside of the `Stream` class.
    */
  private[fs2] def parZip[F[_]: Concurrent, L, R](
      left: Stream[F, L],
      right: Stream[F, R]
  ): Stream[F, (L, R)] = {
    sealed trait State
    case object Racing extends State
    case class LeftFirst(leftValue: L, waitOnRight: Deferred[F, Unit]) extends State
    case class RightFirst(rightValue: R, waitOnLeft: Deferred[F, Unit]) extends State

    def emit(l: L, r: R) = Pull.output1(l -> r)

    Stream.eval(Ref[F].of(Racing: State)).flatMap { state =>
      def lhs(stream: Stream[F, L]): Pull[F, (L, R), Unit] =
        stream.pull.uncons1.flatMap {
          case None => Pull.done
          case Some((leftValue, stream)) =>
            Pull.eval {
              Deferred[F, Unit].flatMap { awaitRight =>
                state.modify {
                  case Racing =>
                    LeftFirst(leftValue, awaitRight) -> Pull.eval(awaitRight.get)
                  case RightFirst(rightValue, awaitLeft) =>
                    Racing -> { emit(leftValue, rightValue) >> Pull.eval(awaitLeft.complete(())) }
                  case LeftFirst(_, _) => sys.error("fs2 parZip protocol broken by lhs. File a bug")
                }
              }
            }.flatten >> lhs(stream)
        }

      def rhs(stream: Stream[F, R]): Pull[F, (L, R), Unit] =
        stream.pull.uncons1.flatMap {
          case None => Pull.done
          case Some((rightValue, stream)) =>
            Pull.eval {
              Deferred[F, Unit].flatMap { awaitLeft =>
                state.modify {
                  case Racing =>
                    RightFirst(rightValue, awaitLeft) -> Pull.eval(awaitLeft.get)
                  case LeftFirst(leftValue, awaitRight) =>
                    Racing -> { emit(leftValue, rightValue) >> Pull.eval(awaitRight.complete(())) }
                  case RightFirst(_, _) =>
                    sys.error("fs2 parZip protocol broken by rhs. File a bug")
                }
              }
            }.flatten >> rhs(stream)
        }

      lhs(left).stream.mergeHaltBoth(rhs(right).stream)
    }
  }

  /** Provides operations on effectful pipes for syntactic convenience. */
  implicit final class PipeOps[F[_], I, O](private val self: Pipe[F, I, O]) extends AnyVal {

    /** Transforms the left input of the given `Pipe2` using a `Pipe`. */
    def attachL[I1, O2](p: Pipe2[F, O, I1, O2]): Pipe2[F, I, I1, O2] =
      (l, r) => p(self(l), r)

    /** Transforms the right input of the given `Pipe2` using a `Pipe`. */
    def attachR[I0, O2](p: Pipe2[F, I0, O, O2]): Pipe2[F, I0, I, O2] =
      (l, r) => p(l, self(r))
  }

  /** Provides operations on pure pipes for syntactic convenience. */
  implicit final class PurePipeOps[I, O](private val self: Pipe[Pure, I, O]) extends AnyVal {

    // This is unsound! See #1838. Left for binary compatibility.
    private[fs2] def covary[F[_]]: Pipe[F, I, O] = self.asInstanceOf[Pipe[F, I, O]]
  }

  /** Provides operations on pure pipes for syntactic convenience. */
  implicit final class PurePipe2Ops[I, I2, O](private val self: Pipe2[Pure, I, I2, O])
      extends AnyVal {

    // This is unsound! See #1838. Left for binary compatibility.
    private[fs2] def covary[F[_]]: Pipe2[F, I, I2, O] = self.asInstanceOf[Pipe2[F, I, I2, O]]
  }

  /**
    * `MonadError` instance for `Stream`.
    *
    * @example {{{
    * scala> import cats.implicits._
    * scala> Stream(1, -2, 3).fproduct(_.abs).toList
    * res0: List[(Int, Int)] = List((1,1), (-2,2), (3,3))
    * }}}
    */
  implicit def monadErrorInstance[F[_]](implicit
      ev: ApplicativeError[F, Throwable]
  ): MonadError[Stream[F, *], Throwable] =
    new MonadError[Stream[F, *], Throwable] {
      def pure[A](a: A) = Stream(a)
      def handleErrorWith[A](s: Stream[F, A])(h: Throwable => Stream[F, A]) =
        s.handleErrorWith(h)
      def raiseError[A](t: Throwable) = Stream.raiseError[F](t)
      def flatMap[A, B](s: Stream[F, A])(f: A => Stream[F, B]) = s.flatMap(f)
      def tailRecM[A, B](a: A)(f: A => Stream[F, Either[A, B]]) =
        f(a).flatMap {
          case Left(a)  => tailRecM(a)(f)
          case Right(b) => Stream(b)
        }
    }

  /** `Monoid` instance for `Stream`. */
  implicit def monoidInstance[F[_], O]: Monoid[Stream[F, O]] =
    new Monoid[Stream[F, O]] {
      def empty = Stream.empty
      def combine(x: Stream[F, O], y: Stream[F, O]) = x ++ y
    }

  /** `Align` instance for `Stream`.
    * * @example {{{
    * scala> import cats.implicits._
    * scala> Stream(1,2,3).align(Stream("A","B","C","D","E")).toList
    * res0: List[cats.data.Ior[Int,String]] = List(Both(1,A), Both(2,B), Both(3,C), Right(D), Right(E))
    * }}}
    */
  implicit def alignInstance[F[_]]: Align[Stream[F, *]] =
    new Align[Stream[F, *]] {

      private type ZipWithCont[G[_], O2, L, R] =
        Either[(Chunk[O2], Stream[G, O2]), Stream[G, O2]] => Pull[G, Ior[L, R], Unit]

      private def alignWith_[F2[x] >: F[x], O2, O3](
          fa: Stream[F2, O2],
          fb: Stream[F2, O3]
      )(k1: ZipWithCont[F2, O2, O2, O3], k2: ZipWithCont[F2, O3, O2, O3])(
          f: (O2, O3) => Ior[O2, O3]
      ): Stream[F2, Ior[O2, O3]] = {
        def go(
            leg1: Stream.StepLeg[F2, O2],
            leg2: Stream.StepLeg[F2, O3]
        ): Pull[F2, Ior[O2, O3], Unit] = {
          val l1h = leg1.head
          val l2h = leg2.head
          val out = l1h.zipWith(l2h)(f)
          Pull.output(out) >> {
            if (l1h.size > l2h.size) {
              val extra1 = l1h.drop(l2h.size)
              leg2.stepLeg.flatMap {
                case None      => k1(Left((extra1, leg1.stream)))
                case Some(tl2) => go(leg1.setHead(extra1), tl2)
              }
            } else {
              val extra2 = l2h.drop(l1h.size)
              leg1.stepLeg.flatMap {
                case None      => k2(Left((extra2, leg2.stream)))
                case Some(tl1) => go(tl1, leg2.setHead(extra2))
              }
            }
          }
        }
        fa.pull.stepLeg
          .flatMap {
            case Some(leg1) =>
              fb.pull.stepLeg
                .flatMap {
                  case Some(leg2) => go(leg1, leg2)
                  case None       => k1(Left((leg1.head, leg1.stream)))
                }

            case None => k2(Right(fb))
          }
          .void
          .stream
      }

      override def functor: Functor[Stream[F, *]] = Functor[Stream[F, *]]

      override def align[A, B](fa: Stream[F, A], fb: Stream[F, B]): Stream[F, Ior[A, B]] = {

        def echoIor[T, U](s: Stream[F, T], f: T => U) = s.map(f).pull.echo
        def contFor[T, U](cs: (Chunk[T], Stream[F, T]), f: T => U) = {
          val (chunk, stream) = cs
          Pull.output(chunk.map(f)) >> echoIor(stream, f)
        }

        alignWith_(fa, fb)(
          _.fold(contFor(_, Ior.left[A, B]), echoIor(_, Ior.left[A, B])),
          _.fold(contFor(_, Ior.right[A, B]), echoIor(_, Ior.right[A, B]))
        )(Both[A, B](_, _))
      }
    }

  /**
    * `FunctorFilter` instance for `Stream`.
    *
    * @example {{{
    * scala> import cats.implicits._, scala.util._
    * scala> Stream("1", "2", "NaN").mapFilter(s => Try(s.toInt).toOption).toList
    * res0: List[Int] = List(1, 2)
    * }}}
    */
  implicit def functorFilterInstance[F[_]]: FunctorFilter[Stream[F, *]] =
    new FunctorFilter[Stream[F, *]] {
      override def functor: Functor[Stream[F, *]] = Functor[Stream[F, *]]
      override def mapFilter[A, B](fa: Stream[F, A])(f: A => Option[B]): Stream[F, B] = {
        def pull: Stream[F, A] => Pull[F, B, Unit] =
          _.pull.uncons.flatMap {
            case None => Pull.done
            case Some((chunk, rest)) =>
              Pull.output(chunk.mapFilter(f)) >> pull(rest)
          }

        pull(fa).stream
      }
    }

  /**
    * `FunctionK` instance for `F ~> Stream[F, *]`
    *
    * @example {{{
    * scala> import cats.Id
    * scala> Stream.functionKInstance[Id](42).compile.toList
    * res0: cats.Id[List[Int]] = List(42)
    * }}}
    */
  implicit def functionKInstance[F[_]]: F ~> Stream[F, *] =
    new (F ~> Stream[F, *]) {
      def apply[X](fx: F[X]) = Stream.eval(fx)
    }

  implicit def monoidKInstance[F[_]]: MonoidK[Stream[F, *]] =
    new MonoidK[Stream[F, *]] {
      def empty[A]: Stream[F, A] = Stream.empty
      def combineK[A](x: Stream[F, A], y: Stream[F, A]): Stream[F, A] = x ++ y
    }

  /** `Defer` instance for `Stream` */
  implicit def deferInstance[F[_]]: Defer[Stream[F, *]] =
    new Defer[Stream[F, *]] {
      override def defer[A](fa: => Stream[F, A]): Stream[F, A] = Stream.empty ++ fa
    }
}

private[fs2] trait StreamLowPriority {
  implicit def monadInstance[F[_]]: Monad[Stream[F, *]] =
    new Monad[Stream[F, *]] {
      override def pure[A](x: A): Stream[F, A] = Stream(x)

      override def flatMap[A, B](fa: Stream[F, A])(f: A => Stream[F, B]): Stream[F, B] =
        fa.flatMap(f)

      override def tailRecM[A, B](a: A)(f: A => Stream[F, Either[A, B]]): Stream[F, B] =
        f(a).flatMap {
          case Left(a)  => tailRecM(a)(f)
          case Right(b) => Stream(b)
        }
    }
}<|MERGE_RESOLUTION|>--- conflicted
+++ resolved
@@ -685,8 +685,6 @@
     Stream.fixedRate[F2](rate).zipRight(this)
 
   /**
-<<<<<<< HEAD
-=======
     * Logs the elements of this stream as they are pulled.
     *
     * By default, `toString` is called on each element and the result is printed
@@ -741,7 +739,6 @@
     }
 
   /**
->>>>>>> 952c862c
     * Returns a stream that when run, sleeps for duration `d` and then pulls from this stream.
     *
     * Alias for `sleep_[F](d) ++ this`.
@@ -1097,11 +1094,7 @@
   /**
     * Alias for `evalMapChunk(o => f(o).as(o))`.
     */
-<<<<<<< HEAD
   def evalTapChunk[F2[x] >: F[x]: Applicative, O2](f: O => F2[O2]): Stream[F2, O] =
-=======
-  def evalTapChunk[F2[x] >: F[x]: Functor: Applicative, O2](f: O => F2[O2]): Stream[F2, O] =
->>>>>>> 952c862c
     evalMapChunk(o => f(o).as(o))
 
   /**
@@ -2128,165 +2121,6 @@
     map(o => Stream.eval(f(o))).parJoin(maxConcurrent)
 
   /**
-<<<<<<< HEAD
-=======
-    * Nondeterministically merges a stream of streams (`outer`) in to a single stream,
-    * opening at most `maxOpen` streams at any point in time.
-    *
-    * The outer stream is evaluated and each resulting inner stream is run concurrently,
-    * up to `maxOpen` stream. Once this limit is reached, evaluation of the outer stream
-    * is paused until one or more inner streams finish evaluating.
-    *
-    * When the outer stream stops gracefully, all inner streams continue to run,
-    * resulting in a stream that will stop when all inner streams finish
-    * their evaluation.
-    *
-    * When the outer stream fails, evaluation of all inner streams is interrupted
-    * and the resulting stream will fail with same failure.
-    *
-    * When any of the inner streams fail, then the outer stream and all other inner
-    * streams are interrupted, resulting in stream that fails with the error of the
-    * stream that caused initial failure.
-    *
-    * Finalizers on each inner stream are run at the end of the inner stream,
-    * concurrently with other stream computations.
-    *
-    * Finalizers on the outer stream are run after all inner streams have been pulled
-    * from the outer stream but not before all inner streams terminate -- hence finalizers on the outer stream will run
-    * AFTER the LAST finalizer on the very last inner stream.
-    *
-    * Finalizers on the returned stream are run after the outer stream has finished
-    * and all open inner streams have finished.
-    *
-    * @param maxOpen    Maximum number of open inner streams at any time. Must be > 0.
-    */
-  def parJoin[F2[_], O2](
-      maxOpen: Int
-  )(implicit
-      ev: O <:< Stream[F2, O2],
-      ev2: F[Any] <:< F2[Any],
-      F2: Concurrent[F2]
-  ): Stream[F2, O2] = {
-    assert(maxOpen > 0, "maxOpen must be > 0, was: " + maxOpen)
-    val _ = (ev, ev2)
-    val outer = this.asInstanceOf[Stream[F2, Stream[F2, O2]]]
-    Stream.eval {
-      SignallingRef(None: Option[Option[Throwable]]).flatMap { done =>
-        Semaphore(maxOpen).flatMap { available =>
-          SignallingRef(1L)
-            .flatMap { running => // starts with 1 because outer stream is running by default
-              Queue
-                .synchronousNoneTerminated[F2, Chunk[O2]]
-                .map {
-                  outputQ => // sync queue assures we won't overload heap when resulting stream is not able to catchup with inner streams
-                    // stops the join evaluation
-                    // all the streams will be terminated. If err is supplied, that will get attached to any error currently present
-                    def stop(rslt: Option[Throwable]): F2[Unit] =
-                      done.update {
-                        case rslt0 @ Some(Some(err0)) =>
-                          rslt.fold[Option[Option[Throwable]]](rslt0) { err =>
-                            Some(Some(CompositeFailure(err0, err)))
-                          }
-                        case _ => Some(rslt)
-                      } >> outputQ.enqueue1(None)
-
-                    val incrementRunning: F2[Unit] = running.update(_ + 1)
-                    val decrementRunning: F2[Unit] =
-                      running.modify { n =>
-                        val now = n - 1
-                        now -> (if (now == 0) stop(None) else F2.unit)
-                      }.flatten
-
-                    // runs inner stream
-                    // each stream is forked.
-                    // terminates when killSignal is true
-                    // failures will be propagated through `done` Signal
-                    // note that supplied scope's resources must be leased before the inner stream forks the execution to another thread
-                    // and that it must be released once the inner stream terminates or fails.
-                    def runInner(inner: Stream[F2, O2], outerScope: Scope[F2]): F2[Unit] =
-                      F2.uncancelable {
-                        outerScope.lease.flatMap {
-                          case Some(lease) =>
-                            available.acquire >>
-                              incrementRunning >>
-                              F2.start {
-                                inner.chunks
-                                  .evalMap(s => outputQ.enqueue1(Some(s)))
-                                  .interruptWhen(
-                                    done.map(_.nonEmpty)
-                                  ) // must be AFTER enqueue to the sync queue, otherwise the process may hang to enqueue last item while being interrupted
-                                  .compile
-                                  .drain
-                                  .attempt
-                                  .flatMap { r =>
-                                    lease.cancel.flatMap { cancelResult =>
-                                      available.release >>
-                                        (CompositeFailure.fromResults(r, cancelResult) match {
-                                          case Right(()) => F2.unit
-                                          case Left(err) =>
-                                            stop(Some(err))
-                                        }) >> decrementRunning
-                                    }
-                                  }
-                              }.void
-
-                          case None =>
-                            F2.raiseError(
-                              new Throwable("Outer scope is closed during inner stream startup")
-                            )
-                        }
-                      }
-
-                    // runs the outer stream, interrupts when kill == true, and then decrements the `running`
-                    def runOuter: F2[Unit] =
-                      outer
-                        .flatMap { inner =>
-                          Stream.getScope[F2].evalMap(outerScope => runInner(inner, outerScope))
-                        }
-                        .interruptWhen(done.map(_.nonEmpty))
-                        .compile
-                        .drain
-                        .attempt
-                        .flatMap {
-                          case Left(err) => stop(Some(err)) >> decrementRunning
-                          case Right(_)  => F2.unit >> decrementRunning
-                        }
-
-                    // awaits when all streams (outer + inner) finished,
-                    // and then collects result of the stream (outer + inner) execution
-                    def signalResult: F2[Unit] =
-                      done.get.flatMap {
-                        _.flatten
-                          .fold[F2[Unit]](F2.unit)(F2.raiseError)
-                      }
-
-                    Stream
-                      .bracket(F2.start(runOuter))(_ =>
-                        stop(None) >> running.discrete
-                          .dropWhile(_ > 0)
-                          .take(1)
-                          .compile
-                          .drain >> signalResult
-                      ) >>
-                      outputQ.dequeue
-                        .flatMap(Stream.chunk(_).covary[F2])
-                }
-            }
-        }
-      }
-    }.flatten
-  }
-
-  /** Like [[parJoin]] but races all inner streams simultaneously. */
-  def parJoinUnbounded[F2[_], O2](implicit
-      ev: O <:< Stream[F2, O2],
-      ev2: F[Any] <:< F2[Any],
-      F2: Concurrent[F2]
-  ): Stream[F2, O2] =
-    parJoin(Int.MaxValue)
-
-  /**
->>>>>>> 952c862c
     * Concurrent zip.
     *
     * It combines elements pairwise and in order like `zip`, but
@@ -3303,11 +3137,7 @@
     os match {
       case Nil               => empty
       case collection.Seq(x) => emit(x)
-<<<<<<< HEAD
       case _                 => new Stream(Pull.output(Chunk.seq(os)))
-=======
-      case _                 => new Stream(FreeC.Output[O](Chunk.seq(os)))
->>>>>>> 952c862c
     }
 
   /** Empty pure stream. */
@@ -3806,59 +3636,6 @@
       * }}}
       */
     def covary[F2[x] >: F[x]]: Stream[F2, O] = self
-
-    /**
-      * Logs the elements of this stream as they are pulled.
-      *
-      * By default, `toString` is called on each element and the result is printed
-      * to standard out. To change formatting, supply a value for the `formatter`
-      * param. To change the destination, supply a value for the `logger` param.
-      *
-      * This method does not change the chunk structure of the stream. To debug the
-      * chunk structure, see [[debugChunks]].
-      *
-      * Logging is not done in `F` because this operation is intended for debugging,
-      * including pure streams.
-      *
-      * @example {{{
-      * scala> Stream(1, 2).append(Stream(3, 4)).debug(o => s"a: $o").toList
-      * a: 1
-      * a: 2
-      * a: 3
-      * a: 4
-      * res0: List[Int] = List(1, 2, 3, 4)
-      * }}}
-      */
-    def debug(
-        formatter: O => String = _.toString,
-        logger: String => Unit = println(_)
-    ): Stream[F, O] =
-      self.map { o =>
-        logger(formatter(o))
-        o
-      }
-
-    /**
-      * Like [[debug]] but logs chunks as they are pulled instead of individual elements.
-      *
-      * @example {{{
-      * scala> Stream(1, 2, 3).append(Stream(4, 5, 6)).debugChunks(c => s"a: $c").buffer(2).debugChunks(c => s"b: $c").toList
-      * a: Chunk(1, 2, 3)
-      * b: Chunk(1, 2)
-      * a: Chunk(4, 5, 6)
-      * b: Chunk(3, 4)
-      * b: Chunk(5, 6)
-      * res0: List[Int] = List(1, 2, 3, 4, 5, 6)
-      * }}}
-      */
-    def debugChunks(
-        formatter: Chunk[O] => String = _.toString,
-        logger: String => Unit = println(_)
-    ): Stream[F, O] =
-      self.chunks.flatMap { os =>
-        logger(formatter(os))
-        Stream.chunk(os)
-      }
 
     /**
       * Synchronously sends values through `p`.
@@ -4527,11 +4304,7 @@
           s: Stream[Id, O],
           init: () => B
       )(foldChunk: (B, Chunk[O]) => B, finalize: B => C): C =
-<<<<<<< HEAD
         finalize(Compiler.compile(s.covaryId[SyncIO].underlying, init())(foldChunk).unsafeRunSync)
-=======
-        finalize(Compiler.compile(s.covaryId[SyncIO].free, init())(foldChunk).unsafeRunSync)
->>>>>>> 952c862c
     }
   }
 
@@ -4543,11 +4316,7 @@
             init: () => B
         )(foldChunk: (B, Chunk[O]) => B, finalize: B => C): Either[Throwable, C] =
           Compiler
-<<<<<<< HEAD
             .compile(s.lift[SyncIO].underlying, init())(foldChunk)
-=======
-            .compile(s.lift[SyncIO].free, init())(foldChunk)
->>>>>>> 952c862c
             .attempt
             .unsafeRunSync
             .map(finalize)
@@ -4555,11 +4324,7 @@
   }
 
   object Compiler extends LowPrioCompiler {
-<<<<<<< HEAD
     private[Stream] def compile[F[_], O, B](stream: Pull[F, O, Unit], init: B)(
-=======
-    private[Stream] def compile[F[_], O, B](stream: FreeC[F, O, Unit], init: B)(
->>>>>>> 952c862c
         f: (B, Chunk[O]) => B
     )(implicit F: Sync[F]): F[B] =
       F.bracketCase(CompileScope.newRoot[F])(scope =>
@@ -4580,11 +4345,7 @@
           s: Stream[Pure, O],
           init: () => B
       )(foldChunk: (B, Chunk[O]) => B, finalize: B => C): C =
-<<<<<<< HEAD
         finalize(Compiler.compile(s.covary[SyncIO].underlying, init())(foldChunk).unsafeRunSync)
-=======
-        finalize(Compiler.compile(s.covary[SyncIO].free, init())(foldChunk).unsafeRunSync)
->>>>>>> 952c862c
     }
   }
 
