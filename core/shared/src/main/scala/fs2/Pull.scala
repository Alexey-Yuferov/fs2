/*
 * Copyright (c) 2013 Functional Streams for Scala
 *
 * Permission is hereby granted, free of charge, to any person obtaining a copy of
 * this software and associated documentation files (the "Software"), to deal in
 * the Software without restriction, including without limitation the rights to
 * use, copy, modify, merge, publish, distribute, sublicense, and/or sell copies of
 * the Software, and to permit persons to whom the Software is furnished to do so,
 * subject to the following conditions:
 *
 * The above copyright notice and this permission notice shall be included in all
 * copies or substantial portions of the Software.
 *
 * THE SOFTWARE IS PROVIDED "AS IS", WITHOUT WARRANTY OF ANY KIND, EXPRESS OR
 * IMPLIED, INCLUDING BUT NOT LIMITED TO THE WARRANTIES OF MERCHANTABILITY, FITNESS
 * FOR A PARTICULAR PURPOSE AND NONINFRINGEMENT. IN NO EVENT SHALL THE AUTHORS OR
 * COPYRIGHT HOLDERS BE LIABLE FOR ANY CLAIM, DAMAGES OR OTHER LIABILITY, WHETHER
 * IN AN ACTION OF CONTRACT, TORT OR OTHERWISE, ARISING FROM, OUT OF OR IN
 * CONNECTION WITH THE SOFTWARE OR THE USE OR OTHER DEALINGS IN THE SOFTWARE.
 */

package fs2

import scala.annotation.tailrec
import scala.concurrent.duration.FiniteDuration
import scala.util.control.NonFatal

import cats.{Eval => _, _}
import cats.effect._
import cats.syntax.all._

import fs2.internal._

import Pull._

/** A `p: Pull[F,O,R]` reads values from one or more streams, returns a
  * result of type `R`, and produces a `Stream[F,O]` when calling `p.stream`.
  *
  * Any resources acquired by `p` are freed following the call to `stream`.
  *
  * Laws:
  *
  * `Pull` forms a monad in `R` with `pure` and `flatMap`:
  *   - `pure >=> f == f`
  *   - `f >=> pure == f`
  *   - `(f >=> g) >=> h == f >=> (g >=> h)`
  * where `f >=> g` is defined as `a => a flatMap f flatMap g`
  *
  * `raiseError` is caught by `handleErrorWith`:
  *   - `handleErrorWith(raiseError(e))(f) == f(e)`
  */
sealed abstract class Pull[+F[_], +O, +R] {

  /** Alias for `_.map(_ => o2)`. */
  def as[R2](r2: R2): Pull[F, O, R2] = map(_ => r2)

  private[Pull] def asHandler(e: Throwable): Pull[F, O, R] =
    ViewL(this) match {
      case Result.Succeeded(_) => Result.Fail(e)
      case Result.Fail(e2)     => Result.Fail(CompositeFailure(e2, e))
      case Result.Interrupted(ctx, err) =>
        Result.Interrupted(ctx, err.map(t => CompositeFailure(e, t)).orElse(Some(e)))
      case v @ ViewL.View(_) => v.next(Result.Fail(e))
    }

  /** Returns a pull with the result wrapped in `Right`, or an error wrapped in `Left` if the pull has failed. */
  def attempt: Pull[F, O, Either[Throwable, R]] =
    map(r => Right(r)).handleErrorWith(t => Result.Succeeded(Left(t)))

  /** Interpret this `Pull` to produce a `Stream`, introducing a scope.
    *
    * May only be called on pulls which return a `Unit` result type. Use `p.void.stream` to explicitly
    * ignore the result type of the pull.
    */
  def stream(implicit ev: R <:< Unit): Stream[F, O] = {
    val _ = ev
    new Stream(Pull.scope(this.asInstanceOf[Pull[F, O, Unit]]))
  }

  /** Interpret this `Pull` to produce a `Stream` without introducing a scope.
    *
    * Only use this if you know a scope is not needed. Scope introduction is generally harmless and the risk
    * of not introducing a scope is a memory leak in streams that otherwise would execute in constant memory.
    *
    * May only be called on pulls which return a `Unit` result type. Use `p.void.stream` to explicitly
    * ignore the result type of the pull.
    */
  def streamNoScope(implicit ev: R <:< Unit): Stream[F, O] = {
    val _ = ev
    new Stream(this.asInstanceOf[Pull[F, O, Unit]])
  }

  /** Applies the resource of this pull to `f` and returns the result. */
  def flatMap[F2[x] >: F[x], O2 >: O, R2](f: R => Pull[F2, O2, R2]): Pull[F2, O2, R2] =
    new Bind[F2, O2, R, R2](this) {
      def cont(e: Result[R]): Pull[F2, O2, R2] =
        e match {
          case Result.Succeeded(r) =>
            try f(r)
            catch { case NonFatal(e) => Pull.Result.Fail(e) }
          case res @ Result.Interrupted(_, _) => res
          case res @ Result.Fail(_)           => res
        }
    }

  /** Alias for `flatMap(_ => p2)`. */
  def >>[F2[x] >: F[x], O2 >: O, R2](p2: => Pull[F2, O2, R2]): Pull[F2, O2, R2] =
    new Bind[F2, O2, R, R2](this) {
      def cont(r: Result[R]): Pull[F2, O2, R2] =
        r match {
          case _: Result.Succeeded[_] => p2
          case r: Result.Interrupted  => r
          case r: Result.Fail         => r
        }
    }

  /** Lifts this pull to the specified effect type. */
  def covary[F2[x] >: F[x]]: Pull[F2, O, R] = this

  /** Lifts this pull to the specified effect type, output type, and resource type. */
  def covaryAll[F2[x] >: F[x], O2 >: O, R2 >: R]: Pull[F2, O2, R2] = this

  /** Lifts this pull to the specified output type. */
  def covaryOutput[O2 >: O]: Pull[F, O2, R] = this

  /** Lifts this pull to the specified resource type. */
  def covaryResource[R2 >: R]: Pull[F, O, R2] = this

  /** Applies the resource of this pull to `f` and returns the result in a new `Pull`. */
  def map[R2](f: R => R2): Pull[F, O, R2] =
    new Bind[F, O, R, R2](this) {
      def cont(r: Result[R]) = r.map(f)
    }

  /** Applies the outputs of this pull to `f` and returns the result in a new `Pull`. */
  def mapOutput[O2](f: O => O2): Pull[F, O2, R]

  /** Run `p2` after `this`, regardless of errors during `this`, then reraise any errors encountered during `this`. */
  def onComplete[F2[x] >: F[x], O2 >: O, R2 >: R](p2: => Pull[F2, O2, R2]): Pull[F2, O2, R2] =
    handleErrorWith(e => p2 >> Result.Fail(e)) >> p2

  /** If `this` terminates with `Pull.raiseError(e)`, invoke `h(e)`. */
  def handleErrorWith[F2[x] >: F[x], O2 >: O, R2 >: R](
      h: Throwable => Pull[F2, O2, R2]
  ): Pull[F2, O2, R2] =
    new Bind[F2, O2, R2, R2](this) {
      def cont(e: Result[R2]): Pull[F2, O2, R2] =
        e match {
          case Result.Fail(e) =>
            try h(e)
            catch { case NonFatal(e) => Result.Fail(e) }
          case other => other
        }
    }

  private[Pull] def transformWith[F2[x] >: F[x], O2 >: O, R2](
      f: Result[R] => Pull[F2, O2, R2]
  ): Pull[F2, O2, R2] =
    new Bind[F2, O2, R, R2](this) {
      def cont(r: Result[R]): Pull[F2, O2, R2] =
        try f(r)
        catch { case NonFatal(e) => Result.Fail(e) }
    }

  /** Discards the result type of this pull. */
  def void: Pull[F, O, Unit] = as(())
}

object Pull extends PullLowPriority {

<<<<<<< HEAD
  private[fs2] def acquire[F[_], R](
      resource: F[R],
      release: (R, Resource.ExitCase) => F[Unit]
  ): Pull[F, INothing, R] = Acquire(resource, release)

  /**
    * Like [[eval]] but if the effectful value fails, the exception is returned in a `Left`
=======
  /** Like [[eval]] but if the effectful value fails, the exception is returned in a `Left`
>>>>>>> d2046322
    * instead of failing the pull.
    */
  def attemptEval[F[_], R](fr: F[R]): Pull[F, INothing, Either[Throwable, R]] =
    Eval[F, R](fr)
      .map(r => Right(r): Either[Throwable, R])
      .handleErrorWith(t => Result.Succeeded[Either[Throwable, R]](Left(t)))

  def bracketCase[F[_], O, A, B](
      acquire: Pull[F, O, A],
      use: A => Pull[F, O, B],
      release: (A, Resource.ExitCase) => Pull[F, O, Unit]
  ): Pull[F, O, B] =
    acquire.flatMap { a =>
      val used =
        try use(a)
        catch { case NonFatal(t) => Pull.Result.Fail(t) }
      used.transformWith { result =>
        val exitCase: Resource.ExitCase = result match {
          case Result.Succeeded(_)      => Resource.ExitCase.Succeeded
          case Result.Fail(err)         => Resource.ExitCase.Errored(err)
          case Result.Interrupted(_, _) => Resource.ExitCase.Canceled
        }

        release(a, exitCase).transformWith {
          case Result.Fail(t2) =>
            result match {
              case Result.Fail(tres) => Result.Fail(CompositeFailure(tres, t2))
              case result            => result
            }
          case _ => result
        }
      }
    }

  /** The completed `Pull`. Reads and outputs nothing. */
  val done: Pull[Pure, INothing, Unit] =
    Result.unit

  /** Evaluates the supplied effectful value and returns the result as the resource of the returned pull. */
  def eval[F[_], R](fr: F[R]): Pull[F, INothing, R] =
    Eval[F, R](fr)

  /** Extends the scope of the currently open resources to the specified stream, preventing them
    * from being finalized until after `s` completes execution, even if the returned pull is converted
    * to a stream, compiled, and evaluated before `s` is compiled and evaluated.
    */
  def extendScopeTo[F[_], O](
      s: Stream[F, O]
  )(implicit F: MonadError[F, Throwable]): Pull[F, INothing, Stream[F, O]] =
    for {
      scope <- Pull.getScope[F]
      lease <- Pull.eval(scope.leaseOrError)
    } yield s.onFinalize(lease.cancel.redeemWith(F.raiseError(_), _ => F.unit))

  /** Repeatedly uses the output of the pull as input for the next step of the pull.
    * Halts when a step terminates with `None` or `Pull.raiseError`.
    */
  def loop[F[_], O, R](f: R => Pull[F, O, Option[R]]): R => Pull[F, O, Option[R]] =
    r => f(r).flatMap(_.map(loop(f)).getOrElse(Pull.pure(None)))

  /** Outputs a single value. */
  def output1[F[x] >: Pure[x], O](o: O): Pull[F, O, Unit] = Output(Chunk.singleton(o))

  /** Outputs a chunk of values. */
  def output[F[x] >: Pure[x], O](os: Chunk[O]): Pull[F, O, Unit] =
    if (os.isEmpty) Pull.done else Output[O](os)

  /** Pull that outputs nothing and has result of `r`. */
  def pure[F[x] >: Pure[x], R](r: R): Pull[F, INothing, R] =
    Result.Succeeded(r)

  /** Reads and outputs nothing, and fails with the given error.
    *
    * The `F` type must be explicitly provided (e.g., via `raiseError[IO]` or `raiseError[Fallible]`).
    */
  def raiseError[F[_]: RaiseThrowable](err: Throwable): Pull[F, INothing, INothing] =
    Result.Fail(err)

  private[fs2] def fail[F[_]](err: Throwable): Pull[F, INothing, INothing] =
    Result.Fail(err)

  final class PartiallyAppliedFromEither[F[_]] {
    def apply[A](either: Either[Throwable, A])(implicit ev: RaiseThrowable[F]): Pull[F, A, Unit] =
      either.fold(raiseError[F], output1)
  }

  /** Lifts an Either[Throwable, A] to an effectful Pull[F, A, Unit].
    *
    * @example {{{
    * scala> import cats.effect.SyncIO, scala.util.Try
    * scala> Pull.fromEither[SyncIO](Right(42)).stream.compile.toList.unsafeRunSync()
    * res0: List[Int] = List(42)
    * scala> Try(Pull.fromEither[SyncIO](Left(new RuntimeException)).stream.compile.toList.unsafeRunSync())
    * res1: Try[List[INothing]] = Failure(java.lang.RuntimeException)
    * }}}
    */
  def fromEither[F[x]] = new PartiallyAppliedFromEither[F]

  /** Gets the current scope, allowing manual leasing or interruption.
    * This is a low-level method and generally should not be used by user code.
    */
  def getScope[F[_]]: Pull[F, INothing, Scope[F]] = GetScope[F]()

  /** Returns a pull that evaluates the supplied by-name each time the pull is used,
    * allowing use of a mutable value in pull computations.
    */
  def suspend[F[x] >: Pure[x], O, R](p: => Pull[F, O, R]): Pull[F, O, R] =
    new Bind[F, O, Unit, R](Result.unit) {
      def cont(r: Result[Unit]): Pull[F, O, R] = p
    }

  /** `Sync` instance for `Pull`. */
  implicit def syncInstance[F[_]: Sync, O]: Sync[Pull[F, O, *]] =
    new PullSyncInstance[F, O]

  /** `FunctionK` instance for `F ~> Pull[F, INothing, *]`
    *
    * @example {{{
    * scala> import cats.Id
    * scala> Pull.functionKInstance[Id](42).flatMap(Pull.output1).stream.compile.toList
    * res0: cats.Id[List[Int]] = List(42)
    * }}}
    */
  implicit def functionKInstance[F[_]]: F ~> Pull[F, INothing, *] =
    new (F ~> Pull[F, INothing, *]) {
      def apply[X](fx: F[X]) = Pull.eval(fx)
    }

  /* Implementation notes:
   *
   * A Pull can be one of the following:
   *  - A Result - the end result of pulling. This may have ended in:
   *    - Succeeded with a result of type R.
   *    - Failed with an exception
   *    - Interrupted from another thread with a known `scopeId`
   *
   *  - A Bind, that binds a first computation(another Pull) with a method to _continue_
   *    the computation from the result of the first one `step`.
   *
   *  - A single Action, which can be one of following:
   *
   *    - Eval (or lift) an effectful operation of type `F[R]`
   *    - Output some values of type O.
   *    - Acquire a new resource and add its cleanup to the current scope.
   *    - Open, Close, or Access to the resource scope.
   *    - side-Step or fork to a different computation
   */

  /** A Result, or terminal, indicates how a pull or Free evaluation ended.
    * A Pull may have succeeded with a result, failed with an exception,
    * or interrupted from another concurrent pull.
    */
  private sealed abstract class Result[+R]
      extends Pull[Pure, INothing, R]
      with ViewL[Pure, INothing, R] {
    override def mapOutput[P](f: INothing => P): Pull[Pure, INothing, R] = this
  }

  private object Result {
    val unit: Result[Unit] = Result.Succeeded(())

    def fromEither[R](either: Either[Throwable, R]): Result[R] =
      either.fold(Result.Fail(_), Result.Succeeded(_))

    final case class Succeeded[+R](r: R) extends Result[R] {
      override def map[R2](f: R => R2): Result[R2] =
        try Succeeded(f(r))
        catch { case NonFatal(err) => Fail(err) }
    }

    final case class Fail(error: Throwable) extends Result[INothing] {
      override def map[R](f: INothing => R): Result[R] = this
    }

    /**
      * Signals that Pull evaluation was interrupted.
      *
      * @param context Any user specific context that needs to be captured during interruption
      *                for eventual resume of the operation.
      *
      * @param deferredError Any errors, accumulated during resume of the interruption.
      *                      Instead throwing errors immediately during interruption,
      *                      signalling of the errors may be deferred until the Interruption resumes.
      */
    final case class Interrupted(context: Token, deferredError: Option[Throwable])
        extends Result[INothing] {
      override def map[R](f: INothing => R): Result[R] = this
    }
  }

  private abstract class Bind[+F[_], +O, X, +R](val step: Pull[F, O, X]) extends Pull[F, O, R] {
    def cont(r: Result[X]): Pull[F, O, R]
    def delegate: Bind[F, O, X, R] = this

    override def mapOutput[P](f: O => P): Pull[F, P, R] =
      suspend {
        ViewL(this) match {
          case v: ViewL.View[F, O, x, R] =>
            new Bind[F, P, x, R](v.step.mapOutput(f)) {
              def cont(e: Result[x]) = v.next(e).mapOutput(f)
            }
          case r: Result[R] => r
        }
      }
  }

  /**
    * Unrolled view of a `Pull` structure. may be `Result` or `EvalBind`
    */
  private sealed trait ViewL[+F[_], +O, +R]

  private object ViewL {

    /** unrolled view of Pull `bind` structure * */
    private[Pull] sealed abstract case class View[+F[_], +O, X, +R](step: Action[F, O, X])
        extends ViewL[F, O, R] {
      def next(r: Result[X]): Pull[F, O, R]
    }

    final class EvalView[+F[_], +O, R](step: Action[F, O, R]) extends View[F, O, R, R](step) {
      def next(r: Result[R]): Pull[F, O, R] = r
    }

    def apply[F[_], O, R](free: Pull[F, O, R]): ViewL[F, O, R] = mk(free)

    @tailrec
    private def mk[F[_], O, Z](free: Pull[F, O, Z]): ViewL[F, O, Z] =
      free match {
        case r: Result[Z]       => r
        case e: Action[F, O, Z] => new EvalView[F, O, Z](e)
        case b: Bind[F, O, y, Z] =>
          b.step match {
            case r: Result[_] =>
              val ry: Result[y] = r.asInstanceOf[Result[y]]
              mk(b.cont(ry))
            case e: Action[F, O, y2] =>
              new ViewL.View[F, O, y2, Z](e) {
                def next(r: Result[y2]): Pull[F, O, Z] = b.cont(r.asInstanceOf[Result[y]])
              }
            case bb: Bind[F, O, x, _] =>
              val nb = new Bind[F, O, x, Z](bb.step) {
                private[this] val bdel: Bind[F, O, y, Z] = b.delegate
                def cont(zr: Result[x]): Pull[F, O, Z] =
                  new Bind[F, O, y, Z](bb.cont(zr).asInstanceOf[Pull[F, O, y]]) {
                    override val delegate: Bind[F, O, y, Z] = bdel
                    def cont(yr: Result[y]): Pull[F, O, Z] = delegate.cont(yr)
                  }
              }
              mk(nb)
          }
      }
  }

  /* An Action is an atomic instruction that can perform effects in `F`
   * to generate by-product outputs of type `O`.
   *
   * Each operation also generates an output of type `R` that is used
   * as control information for the rest of the interpretation or compilation.
   */
  private abstract class Action[+F[_], +O, +R] extends Pull[F, O, R]

  private final case class Output[+O](values: Chunk[O]) extends Action[Pure, O, Unit] {
    override def mapOutput[P](f: O => P): Pull[Pure, P, Unit] =
      Pull.suspend {
        try Output(values.map(f))
        catch { case NonFatal(t) => Result.Fail(t) }
      }
  }

  /**
    * Steps through the stream, providing either `uncons` or `stepLeg`.
    * Yields to head in form of chunk, then id of the scope that was active after step evaluated and tail of the `stream`.
    *
    * @param stream             Stream to step
    * @param scopeId            If scope has to be changed before this step is evaluated, id of the scope must be supplied
    */
  private final case class Step[+F[_], X](stream: Pull[F, X, Unit], scope: Option[Token])
      extends Action[Pure, INothing, Option[(Chunk[X], Token, Pull[F, X, Unit])]] {
    override def mapOutput[P](f: INothing => P): Step[F, X] = this
  }

  /* The `AlgEffect` trait is for operations on the `F` effect that create no `O` output.
   * They are related to resources and scopes. */
  private sealed abstract class AlgEffect[+F[_], R] extends Action[F, INothing, R] {
    final def mapOutput[P](f: INothing => P): Pull[F, P, R] = this
  }

  private final case class Eval[+F[_], R](value: F[R]) extends AlgEffect[F, R]

  private final case class Acquire[+F[_], R](
      resource: F[R],
      release: (R, Resource.ExitCase) => F[Unit]
  ) extends AlgEffect[F, R]
  // NOTE: The use of a separate `G` and `Pure` is done to by-pass a compiler-crash in Scala 2.12,
  // involving GADTs with a covariant Higher-Kinded parameter. */
  private final case class OpenScope[G[_]](interruptible: Option[Interruptible[G]])
      extends AlgEffect[Pure, Token]

  // `InterruptedScope` contains id of the scope currently being interrupted
  // together with any errors accumulated during interruption process
  private final case class CloseScope(
      scopeId: Token,
      interruption: Option[Result.Interrupted],
      exitCase: Resource.ExitCase
  ) extends AlgEffect[Pure, Unit]

  private final case class GetScope[F[_]]() extends AlgEffect[Pure, CompileScope[F]]
  private[fs2] def getScopeInternal[F[_]]: Pull[Pure, INothing, CompileScope[F]] = GetScope[F]()

  private[fs2] def stepLeg[F[_], O](
      leg: Stream.StepLeg[F, O]
  ): Pull[F, Nothing, Option[Stream.StepLeg[F, O]]] =
    Step[F, O](leg.next, Some(leg.scopeId)).map {
      _.map { case (h, id, t) =>
        new Stream.StepLeg[F, O](h, id, t.asInstanceOf[Pull[F, O, Unit]])
      }
    }

  /**
    * Wraps supplied pull in new scope, that will be opened before this pull is evaluated
    * and closed once this pull either finishes its evaluation or when it fails.
    */
  private[fs2] def scope[F[_], O](s: Pull[F, O, Unit]): Pull[F, O, Unit] =
    scope0(s, None)

  /**
    * Like `scope` but allows this scope to be interrupted.
    * Note that this may fail with `Interrupted` when interruption occurred
    */
  private[fs2] def interruptScope[F[_], O](
      s: Pull[F, O, Unit]
  )(implicit F: Interruptible[F]): Pull[F, O, Unit] =
    scope0(s, Some(F))

  private def scope0[F[_], O](
      s: Pull[F, O, Unit],
      interruptible: Option[Interruptible[F]]
  ): Pull[F, O, Unit] =
    OpenScope(interruptible).flatMap { scopeId =>
      s.transformWith {
        case Result.Succeeded(_) => CloseScope(scopeId, None, Resource.ExitCase.Succeeded)
        case interrupted @ Result.Interrupted(_, _) =>
          CloseScope(scopeId, Some(interrupted), Resource.ExitCase.Canceled)
        case Result.Fail(err) =>
          CloseScope(scopeId, None, Resource.ExitCase.Errored(err)).transformWith {
            case Result.Succeeded(_) => Result.Fail(err)
            case Result.Fail(err0)   => Result.Fail(CompositeFailure(err, err0, Nil))
            case Result.Interrupted(interruptedScopeId, _) =>
              sys.error(
                s"Impossible, cannot interrupt when closing failed scope: $scopeId, $interruptedScopeId, $err"
              )
          }
      }
    }

  private[fs2] def uncons[F[_], X, O](
      s: Pull[F, O, Unit]
  ): Pull[F, X, Option[(Chunk[O], Pull[F, O, Unit])]] =
    Step(s, None).map(_.map { case (h, _, t) => (h, t.asInstanceOf[Pull[F, O, Unit]]) })

  /* Left-folds the output of a stream.
   *
   * Interruption of the stream is tightly coupled between Pull and CompileScope.
   * Reason for this is unlike interruption of `F` type (e.g. IO) we need to find
   * recovery point where stream evaluation has to continue in Stream algebra.
   *
   * As such the `Token` is passed to Pull.Result.Interrupted as glue between Pull that allows pass-along
   * the information to correctly compute recovery point after interruption was signalled via `CompileScope`.
   *
   * This token indicates scope of the computation where interruption actually happened.
   * This is used to precisely find most relevant interruption scope where interruption shall be resumed
   * for normal continuation of the stream evaluation.
   *
   * Interpreter uses this to find any parents of this scope that has to be interrupted, and guards the
   * interruption so it won't propagate to scope that shall not be anymore interrupted.
   */
  private[fs2] def compile[F[_], O, B](
      stream: Pull[F, O, Unit],
      initScope: CompileScope[F],
      extendLastTopLevelScope: Boolean,
      init: B
  )(g: (B, Chunk[O]) => B)(implicit F: MonadError[F, Throwable]): F[B] = {

    case class Done(scope: CompileScope[F]) extends R[INothing]
    case class Out[+X](head: Chunk[X], scope: CompileScope[F], tail: Pull[F, X, Unit]) extends R[X]
    case class Interrupted(scopeId: Token, err: Option[Throwable]) extends R[INothing]
    sealed trait R[+X]

    def go[X](
        scope: CompileScope[F],
        extendedTopLevelScope: Option[CompileScope[F]],
        stream: Pull[F, X, Unit]
    ): F[R[X]] =
      ViewL(stream) match {
        case _: Pull.Result.Succeeded[Unit] =>
          F.pure(Done(scope))

        case failed: Pull.Result.Fail =>
          F.raiseError(failed.error)

        case interrupted: Pull.Result.Interrupted =>
          F.pure(Interrupted(interrupted.context, interrupted.deferredError))

        case view: ViewL.View[F, X, y, Unit] =>
          def resume(res: Result[y]): F[R[X]] =
            go[X](scope, extendedTopLevelScope, view.next(res))

          def interruptGuard(scope: CompileScope[F])(next: => F[R[X]]): F[R[X]] =
            F.flatMap(scope.isInterrupted) {
              case None => next
              case Some(Outcome.Errored(err)) =>
                go(scope, extendedTopLevelScope, view.next(Result.Fail(err)))
              case Some(Outcome.Canceled()) =>
                go(scope, extendedTopLevelScope, view.next(Result.Interrupted(scope.id, None)))
              case Some(Outcome.Succeeded(scopeId)) =>
                go(scope, extendedTopLevelScope, view.next(Result.Interrupted(scopeId, None)))
            }
          view.step match {
            case output: Output[_] =>
              interruptGuard(scope)(
                F.pure(Out(output.values, scope, view.next(Pull.Result.unit)))
              )

            case uU: Step[f, y] =>
              val u: Step[F, y] = uU.asInstanceOf[Step[F, y]]
              // if scope was specified in step, try to find it, otherwise use the current scope.
              F.flatMap(u.scope.fold[F[Option[CompileScope[F]]]](F.pure(Some(scope))) { scopeId =>
                scope.findStepScope(scopeId)
              }) {
                case Some(stepScope) =>
                  val stepStream = u.stream.asInstanceOf[Pull[F, y, Unit]]
                  F.flatMap(F.attempt(go[y](stepScope, extendedTopLevelScope, stepStream))) {
                    case Right(Done(scope)) =>
                      interruptGuard(scope)(
                        go(scope, extendedTopLevelScope, view.next(Result.Succeeded(None)))
                      )
                    case Right(Out(head, outScope, tail)) =>
                      // if we originally swapped scopes we want to return the original
                      // scope back to the go as that is the scope that is expected to be here.
                      val nextScope = if (u.scope.isEmpty) outScope else scope
                      val result = Result.Succeeded(
                        Some((head, outScope.id, tail.asInstanceOf[Pull[f, y, Unit]]))
                      ) //Option[(Chunk[y], Token, Pull[f, y, Unit])])
                      val next = view.next(result).asInstanceOf[Pull[F, X, Unit]]
                      interruptGuard(nextScope)(
                        go(nextScope, extendedTopLevelScope, next)
                      )

                    case Right(Interrupted(scopeId, err)) =>
                      go(scope, extendedTopLevelScope, view.next(Result.Interrupted(scopeId, err)))

                    case Left(err) =>
                      go(scope, extendedTopLevelScope, view.next(Result.Fail(err)))
                  }

                case None =>
                  F.raiseError(
                    new RuntimeException(
                      s"""|Scope lookup failure!
                          |
                          |This is typically caused by uncons-ing from two or more streams in the same Pull.
                          |To do this safely, use `s.pull.stepLeg` instead of `s.pull.uncons` or a variant
                          |thereof. See the implementation of `Stream#zipWith_` for an example.
                          |
                          |Scope id: ${scope.id}
                          |Step: ${u}""".stripMargin
                    )
                  )
              }

            case eval: Eval[F, r] =>
              F.flatMap(scope.interruptibleEval(eval.value)) {
                case Right(r)                   => resume(Result.Succeeded(r))
                case Left(Outcome.Errored(err)) => resume(Result.Fail(err))
                case Left(Outcome.Canceled()) =>
                  resume(Result.Interrupted(scope.id, None))
                case Left(Outcome.Succeeded(token)) =>
                  resume(Result.Interrupted(token, None))
              }

            case acquire: Acquire[F, r] =>
              interruptGuard(scope) {
                F.flatMap(scope.acquireResource(acquire.resource, acquire.release)) { r =>
                  resume(Result.fromEither(r))
                }
              }

            case _: GetScope[_] =>
              resume(Result.Succeeded(scope.asInstanceOf[y]))

            case OpenScope(interruptibleX) =>
              val interruptible = interruptibleX.asInstanceOf[Option[Interruptible[F]]]
              interruptGuard(scope) {
                val maybeCloseExtendedScope: F[Boolean] =
                  // If we're opening a new top-level scope (aka, direct descendant of root),
                  // close the current extended top-level scope if it is defined.
                  if (scope.parent.isEmpty)
                    extendedTopLevelScope match {
                      case None    => false.pure[F]
                      case Some(s) => s.close(Resource.ExitCase.Succeeded).rethrow.as(true)
                    }
                  else F.pure(false)
                maybeCloseExtendedScope.flatMap { closedExtendedScope =>
                  val newExtendedScope = if (closedExtendedScope) None else extendedTopLevelScope
                  F.flatMap(scope.open(interruptible)) {
                    case Left(err) =>
                      go(scope, newExtendedScope, view.next(Result.Fail(err)))
                    case Right(childScope) =>
                      go(childScope, newExtendedScope, view.next(Result.Succeeded(childScope.id)))
                  }
                }
              }

            case close: CloseScope =>
              def closeAndGo(toClose: CompileScope[F], ec: Resource.ExitCase) =
                F.flatMap(toClose.close(ec)) { r =>
                  F.flatMap(toClose.openAncestor) { ancestor =>
                    val res = close.interruption match {
                      case None => Result.fromEither(r)
                      case Some(Result.Interrupted(interruptedScopeId, err)) =>
                        def err1 = CompositeFailure.fromList(r.swap.toOption.toList ++ err.toList)
                        if (ancestor.findSelfOrAncestor(interruptedScopeId).isDefined)
                          // we still have scopes to interrupt, lets build interrupted tail
                          Result.Interrupted(interruptedScopeId, err1)
                        else
                          // interrupts scope was already interrupted, resume operation
                          err1 match {
                            case None      => Result.unit
                            case Some(err) => Result.Fail(err)
                          }
                    }
                    go(ancestor, extendedTopLevelScope, view.next(res))
                  }
                }

              val scopeToClose: F[Option[CompileScope[F]]] = scope
                .findSelfOrAncestor(close.scopeId)
                .pure[F]
                .orElse(scope.findSelfOrChild(close.scopeId))
              F.flatMap(scopeToClose) {
                case Some(toClose) =>
                  if (toClose.parent.isEmpty)
                    // Impossible - don't close root scope as a result of a `CloseScope` call
                    go(scope, extendedTopLevelScope, view.next(Result.unit))
                  else if (extendLastTopLevelScope && toClose.parent.flatMap(_.parent).isEmpty)
                    // Request to close the current top-level scope - if we're supposed to extend
                    // it instead, leave the scope open and pass it to the continuation
                    extendedTopLevelScope.traverse_(_.close(Resource.ExitCase.Succeeded).rethrow) *>
                      F.flatMap(toClose.openAncestor)(ancestor =>
                        go(ancestor, Some(toClose), view.next(Result.unit))
                      )
                  else closeAndGo(toClose, close.exitCase)
                case None =>
                  // scope already closed, continue with current scope
                  val result = close.interruption.getOrElse(Result.unit)
                  go(scope, extendedTopLevelScope, view.next(result))
              }
          }
      }

    def outerLoop(scope: CompileScope[F], accB: B, stream: Pull[F, O, Unit]): F[B] =
      F.flatMap(go(scope, None, stream)) {
        case Done(_) => F.pure(accB)
        case Out(head, scope, tail) =>
          try outerLoop(scope, g(accB, head), tail)
          catch {
            case NonFatal(err) => outerLoop(scope, accB, tail.asHandler(err))
          }
        case Interrupted(_, None)      => F.pure(accB)
        case Interrupted(_, Some(err)) => F.raiseError(err)
      }

    outerLoop(initScope, init, stream)
  }

  private[fs2] def flatMapOutput[F[_], F2[x] >: F[x], O, O2](
      p: Pull[F, O, Unit],
      f: O => Pull[F2, O2, Unit]
  ): Pull[F2, O2, Unit] =
    uncons(p).flatMap {
      case None => Result.unit

      case Some((chunk, Pull.Result.Succeeded(_))) if chunk.size == 1 =>
        // nb: If tl is Pure, there's no need to propagate flatMap through the tail. Hence, we
        // check if hd has only a single element, and if so, process it directly instead of folding.
        // This allows recursive infinite streams of the form `def s: Stream[Pure,O] = Stream(o).flatMap { _ => s }`
        f(chunk(0))

      case Some((chunk, tail)) =>
        def go(idx: Int): Pull[F2, O2, Unit] =
          if (idx == chunk.size)
            flatMapOutput[F, F2, O, O2](tail, f)
          else
            f(chunk(idx)).transformWith {
              case Result.Succeeded(_) => go(idx + 1)
              case Result.Fail(err)    => Result.Fail(err)
              case interruption @ Result.Interrupted(_, _) =>
                flatMapOutput[F, F2, O, O2](interruptBoundary(tail, interruption), f)
            }

        go(0)
    }

  /**
    * Inject interruption to the tail used in flatMap.
    * Assures that close of the scope is invoked if at the flatMap tail, otherwise switches evaluation to `interrupted` path
    *
    * @param stream             tail to inject interruption into
    * @param interruptedScope   scopeId to interrupt
    * @param interruptedError   Additional finalizer errors
    * @tparam F
    * @tparam O
    * @return
    */
  private[this] def interruptBoundary[F[_], O](
      stream: Pull[F, O, Unit],
      interruption: Result.Interrupted
  ): Pull[F, O, Unit] =
    ViewL(stream) match {
      case _: Pull.Result.Succeeded[Unit] =>
        interruption
      case failed: Pull.Result.Fail =>
        Result.Fail(
          CompositeFailure
            .fromList(interruption.deferredError.toList :+ failed.error)
            .getOrElse(failed.error)
        )
      case interrupted: Result.Interrupted => interrupted // impossible

      case view: ViewL.View[F, O, _, Unit] =>
        view.step match {
          case CloseScope(scopeId, _, _) =>
            // Inner scope is getting closed b/c a parent was interrupted
            CloseScope(scopeId, Some(interruption), Resource.ExitCase.Canceled)
              .transformWith(view.next)
          case _ =>
            // all other cases insert interruption cause
            view.next(interruption)
        }
    }

  private[fs2] def translate[F[_], G[_], O](
      stream: Pull[F, O, Unit],
      fK: F ~> G
  )(implicit G: TranslateInterrupt[G]): Pull[G, O, Unit] = {
    val interruptible: Option[Interruptible[G]] = G.interruptible
    def translateAlgEffect[R](self: AlgEffect[F, R]): AlgEffect[G, R] =
      self match {
        // safe to cast, used in translate only
        // if interruption has to be supported concurrent for G has to be passed
        case a: Acquire[F, r] =>
          Acquire[G, r](fK(a.resource), (r, ec) => fK(a.release(r, ec)))
        case e: Eval[F, R]  => Eval[G, R](fK(e.value))
        case OpenScope(_)   => OpenScope[G](interruptible)
        case c: CloseScope  => c
        case g: GetScope[_] => g
      }

    def translateStep[X](next: Pull[F, X, Unit], isMainLevel: Boolean): Pull[G, X, Unit] =
      ViewL(next) match {
        case result: Result[Unit] => result

        case view: ViewL.View[F, X, y, Unit] =>
          view.step match {
            case output: Output[X] =>
              output.transformWith {
                case r @ Result.Succeeded(_) if isMainLevel =>
                  translateStep(view.next(r), isMainLevel)

                case r @ Result.Succeeded(_) =>
                  // Cast is safe here, as at this point the evaluation of this Step will end
                  // and the remainder of the free will be passed as a result in Bind. As such
                  // next Step will have this to evaluate, and will try to translate again.
                  view.next(r).asInstanceOf[Pull[G, X, Unit]]

                case r @ Result.Fail(_) => translateStep(view.next(r), isMainLevel)

                case r @ Result.Interrupted(_, _) => translateStep(view.next(r), isMainLevel)
              }

            case stepU: Step[f, x] =>
              val step: Step[F, x] = stepU.asInstanceOf[Step[F, x]]
              Step[G, x](
                stream = translateStep[x](step.stream, false),
                scope = step.scope
              ).transformWith { r =>
                translateStep[X](view.next(r.asInstanceOf[Result[y]]), isMainLevel)
              }

            case alg: AlgEffect[F, r] =>
              translateAlgEffect(alg)
                .transformWith(r =>
                  translateStep(view.next(r.asInstanceOf[Result[y]]), isMainLevel)
                )
          }
      }

    translateStep[O](stream, true)
  }

  /** Provides syntax for pure pulls based on `cats.Id`. */
  implicit final class IdOps[O](private val self: Pull[Id, O, Unit]) extends AnyVal {
    private def idToApplicative[F[_]: Applicative]: Id ~> F =
      new (Id ~> F) { def apply[A](a: Id[A]) = a.pure[F] }

    def covaryId[F[_]: Applicative]: Pull[F, O, Unit] = Pull.translate(self, idToApplicative[F])
  }
}

private[fs2] trait PullLowPriority {
  implicit def monadErrorInstance[F[_], O]: MonadError[Pull[F, O, *], Throwable] =
    new PullMonadErrorInstance[F, O]
}

private[fs2] class PullMonadErrorInstance[F[_], O] extends MonadError[Pull[F, O, *], Throwable] {
  def pure[A](a: A): Pull[F, O, A] = Pull.pure(a)
  def flatMap[A, B](p: Pull[F, O, A])(f: A => Pull[F, O, B]): Pull[F, O, B] =
    p.flatMap(f)
  override def tailRecM[A, B](a: A)(f: A => Pull[F, O, Either[A, B]]): Pull[F, O, B] =
    f(a).flatMap {
      case Left(a)  => tailRecM(a)(f)
      case Right(b) => Pull.pure(b)
    }
  def raiseError[A](e: Throwable) = Pull.fail(e)
  def handleErrorWith[A](fa: Pull[F, O, A])(h: Throwable => Pull[F, O, A]) =
    fa.handleErrorWith(h)
}

private[fs2] class PullSyncInstance[F[_], O](implicit F: Sync[F])
    extends PullMonadErrorInstance[F, O]
    with Sync[Pull[F, O, *]] {
  def monotonic: Pull[F, O, FiniteDuration] = Pull.eval(F.monotonic)
  def realTime: Pull[F, O, FiniteDuration] = Pull.eval(F.realTime)
  def suspend[A](hint: Sync.Type)(thunk: => A): Pull[F, O, A] = Pull.eval(F.suspend(hint)(thunk))
}<|MERGE_RESOLUTION|>--- conflicted
+++ resolved
@@ -168,17 +168,12 @@
 
 object Pull extends PullLowPriority {
 
-<<<<<<< HEAD
   private[fs2] def acquire[F[_], R](
       resource: F[R],
       release: (R, Resource.ExitCase) => F[Unit]
   ): Pull[F, INothing, R] = Acquire(resource, release)
 
-  /**
-    * Like [[eval]] but if the effectful value fails, the exception is returned in a `Left`
-=======
   /** Like [[eval]] but if the effectful value fails, the exception is returned in a `Left`
->>>>>>> d2046322
     * instead of failing the pull.
     */
   def attemptEval[F[_], R](fr: F[R]): Pull[F, INothing, Either[Throwable, R]] =
@@ -353,8 +348,7 @@
       override def map[R](f: INothing => R): Result[R] = this
     }
 
-    /**
-      * Signals that Pull evaluation was interrupted.
+    /** Signals that Pull evaluation was interrupted.
       *
       * @param context Any user specific context that needs to be captured during interruption
       *                for eventual resume of the operation.
@@ -385,8 +379,7 @@
       }
   }
 
-  /**
-    * Unrolled view of a `Pull` structure. may be `Result` or `EvalBind`
+  /** Unrolled view of a `Pull` structure. may be `Result` or `EvalBind`
     */
   private sealed trait ViewL[+F[_], +O, +R]
 
@@ -448,8 +441,7 @@
       }
   }
 
-  /**
-    * Steps through the stream, providing either `uncons` or `stepLeg`.
+  /** Steps through the stream, providing either `uncons` or `stepLeg`.
     * Yields to head in form of chunk, then id of the scope that was active after step evaluated and tail of the `stream`.
     *
     * @param stream             Stream to step
@@ -497,15 +489,13 @@
       }
     }
 
-  /**
-    * Wraps supplied pull in new scope, that will be opened before this pull is evaluated
+  /** Wraps supplied pull in new scope, that will be opened before this pull is evaluated
     * and closed once this pull either finishes its evaluation or when it fails.
     */
   private[fs2] def scope[F[_], O](s: Pull[F, O, Unit]): Pull[F, O, Unit] =
     scope0(s, None)
 
-  /**
-    * Like `scope` but allows this scope to be interrupted.
+  /** Like `scope` but allows this scope to be interrupted.
     * Note that this may fail with `Interrupted` when interruption occurred
     */
   private[fs2] def interruptScope[F[_], O](
@@ -782,8 +772,7 @@
         go(0)
     }
 
-  /**
-    * Inject interruption to the tail used in flatMap.
+  /** Inject interruption to the tail used in flatMap.
     * Assures that close of the scope is invoked if at the flatMap tail, otherwise switches evaluation to `interrupted` path
     *
     * @param stream             tail to inject interruption into
